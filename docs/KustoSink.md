# Kusto Sink Connector

Kusto Sink Connector allows writing data from a Spark DataFrame to a table
in the specified Kusto cluster and database.

## Authentication

The connector uses **Azure Active Directory (AAD)** to authenticate the client application
that is using it. Please verify the following first:
* Client application is registered in AAD
* Client application has 'user' privileges or above on the target database
* When writing to an existing table, client application has 'admin' privileges on the target table

For details on Kusto principal roles, please refer to [Role-based Authorization](https://docs.microsoft.com/azure/kusto/management/access-control/role-based-authorization)
section in [Kusto Documentation](https://docs.microsoft.com/azure/kusto/).

For managing security roles, please refer to [Security Roles Management](https://docs.microsoft.com/azure/kusto/management/security-roles)
section in [Kusto Documentation](https://docs.microsoft.com/azure/kusto/).

## Batch Sink: 'write' command

Kusto connector implements Spark 'Datasource V1' API.
Kusto data source identifier is "com.microsoft.kusto.spark.datasource".
Dataframe schema is translated into kusto schema as explained in [DataTypes](Spark-Kusto%20DataTypes%20mapping.md).

### Command Syntax
 ```scala
 <dataframe-object>
  .write
  .format("com.microsoft.kusto.spark.datasource")
  .option(KustoSinkOptions.<option-name-1>, <option-value-1>
    ...
    .option(KustoSinkOptions.<option-name-n>, <option-value-n>
      .mode(SaveMode.Append)
      .save()
 ```
### Logging
Main logs are found on driver log4j logs. Workers data serialization logs and ingest queuing is found on workers stderr.
To set driver logs verbosity use com.microsoft.kusto.spark.utils.KustoDataSourceUtils.setLoggingLevel("debug")
* Note - open debug to see polling job process report - otherwise nothing is printed throughout this job.

### Supported Options

All the options that can be used in the Kusto Sink can be found in KustoSinkOptions.

**Mandatory Parameters:**

* **KUSTO_CLUSTER**:
  'kustoCluster' - Target Kusto cluster to which the data will be written.
  Use either cluster profile name for global clusters, or <profile-name.region> for regional clusters.
  For example: if the cluster URL is 'https://testcluster.eastus.kusto.windows.net', set this property
  as 'testcluster.eastus' or the URL.

* **KUSTO_DATABASE**:
  'kustoDatabase' - Target Kusto database to which the data will be written. The client must have 'user' and 'ingestor'
  privileges on this database.

* **KUSTO_TABLE**:
  'kustoTable' - Target Kusto table to which the data will be written. If _KUSTO_CREATE_TABLE_OPTIONS_ is
  set to "FailIfNotExist" (default), the table must already exist, and the client must have
  'admin' privileges on the table.

**Authentication Parameters** can be found here - [AAD Application Authentication](Authentication.md).

**Important Optional Parameters:**
* **KUSTO_WRITE_MODE**
  'writeMode' - For production big loads it is most suggested to move to Queued mode !    
  'Transactional' mode (default) - guarantees write operation to either completely succeed or fail together
  this will include the following additional work: create a temporary table and after processing the data - poll on the ingestion result
  after which the operation move the data to the destination table (the last part is a metadata operation only).  
  'Queued' mode - The write operation finishes after data is processed by the workers, the data may not be completely
  available up until the service finishes loading it, failures on the service side will not propagate to Spark but can still be seen.
  'Queued' mode scales better than the Transactional mode as it doesn't need to do track each individual ingestion created by the workers.
  This can also solve many problems faced when using Transactional mode intermediate table and better work with Materialized views.
  *Note - Both modes are using Kusto native queued ingestion as described [here](https://learn.microsoft.com/azure/data-explorer/kusto/api/netfx/about-kusto-ingest#queued-ingestion).

* **KUSTO_POLLING_ON_DRIVER**:
  'pollingOnDriver' - If set to false (default) Kusto Spark will create a new job for the final two ingestion steps done after processing the data, so that the write operation doesn't seem to 'hang' on the Spark UI.
  It's recommended to set this flag to true in production scenarios, so that the worker node doesn't occupy a core while completing the final ingestion steps.
  This is irrelevant for 'Queued' mode
  >Note:By default (or if polling is false) the logs for progress of the polling operations are available on worker nodes logs, else (if true) these are part of the driver log4j logs and are on debug verbosity.

* **KUSTO_TABLE_CREATE_OPTIONS**:
  'tableCreateOptions' - If set to 'FailIfNotExist' (default), the operation will fail if the table is not found
  in the requested cluster and database.  
  If set to 'CreateIfNotExist' and the table is not found in the requested cluster and database,
  it will be created, with a schema matching the DataFrame that is being written.

* **KustoSinkOptions.KUSTO_SPARK_INGESTION_PROPERTIES_JSON**:
  'sparkIngestionPropertiesJson' - A json representation of a `SparkIngestionProperties` (use `toString` to make a json of an instance).

  Properties:

    - dropByTags, ingestByTags, additionalTags, ingestIfNotExists: util.ArrayList[String] -
      Tags list to add to the extents. Read [kusto docs - extents](https://docs.microsoft.com/azure/kusto/management/extents-overview#ingest-by-extent-tags)

    - creationTime: DateTime - sets the extents creationTime value to this date

    - csvMapping: String - a full json representation of a csvMapping (the connector always uploads csv files to Kusto),
      see here [kusto docs - mappings](https://docs.microsoft.com/azure/kusto/management/mappings)

    - csvMappingNameReference: String - a reference to the name of a csvMapping pre-created for the table

    - flushImmediately: Boolean - use with caution - flushes the data immediately upon ingestion without aggregation.

**Advanced Users Parameters:**

* **KUSTO_TIMEOUT_LIMIT**:
  'timeoutLimit' - After the dataframe is processed, a polling operation begins. This integer corresponds to the period in seconds after which the polling
  process will timeout, eventually deleting the staging resources and fail the command. This is an upper limit that may coexist with addition timeout limits as configured on Spark or Kusto clusters.  
  Default: '172000' (2 days)

* **KUSTO_STAGING_RESOURCE_AUTO_CLEANUP_TIMEOUT**:
  'stagingResourcesAutoCleanupTimeout' - An integer number corresponding to the period in seconds after which the staging resources used for the writing
<<<<<<< HEAD
  operation are cleaned if they weren't cleaned gracefully at the end of the run.
=======
  operations are cleaned if they weren't cleaned gracefully at the end of the run.
>>>>>>> a8c2f0be
  Default: '172000' (7 days)

* **KUSTO_ADJUST_SCHEMA**:
  'adjustSchema' If set to 'NoAdjustment' (default), it does nothing.
  If set to 'GenerateDynamicCsvMapping', dynamically generates csv mapping based on DataFrame schema and target Kusto
  table column names. If some Kusto table fields are missing in the DataFrame,
  they will be ingested as empty. If some DataFrame fields are missing in target table, it fails.
  If SparkIngestionProperties.csvMappingNameReference exists, it fails.
  If set to 'FailIfNotMatch' - fails if schemas don't agree on names and order.

* **KUSTO_CLIENT_BATCHING_LIMIT**:
  'clientBatchingLimit' - A limit indicating the size in MB of the aggregated data before ingested to Kusto. Note that
  this is done for each partition. The Kusto ingestion endpoint also aggregates data with a default of 1GB, but here
  we suggest a maximum of 100MB to adjust it to Spark pulling of data.

* **KUSTO_REQUEST_ID**:
  'requestId' - A unique identifier UUID for this ingestion command. Will be used as part of the staging table name as well.

* **KUSTO_TEMP_TABLE_NAME**:
  "tempTableName" - Provide a temporary table name that will be used for this write operation to achieve transactional write and move
  data to destination table on success. Table is expected to exist and unique per run (as we delete the table
  at the end of the process and therefore should be per write operation). In case of success, the table will be
<<<<<<< HEAD
  deleted; in case of failure, it's up to the user to delete. It is most recommended altering the table auto-delete
  policy to not get stuck with 'ghost' tables -
  https://docs.microsoft.com/azure/data-explorer/kusto/management/auto-delete-policy
  Use this option if you want to persist partial write results (as the failure could be of a single partition)

=======
  deleted; in case of failure, it's up to the user to delete. It is most recommended altering the table [auto-delete
  policy](https://docs.microsoft.com/azure/data-explorer/kusto/management/auto-delete-policy) to not get stuck with 'ghost' tables -
  Use this option if you want to persist partial write results as result of error (as the failure could be of a single partition that exhausted its retries)
  This is not relevant for 'Queued' mode
>>>>>>> a8c2f0be
### Performance Considerations

Write performance depends on multiple factors, such as scale of both Spark and Kusto clusters.
Regarding Kusto target cluster configuration, one of the factors that impacts performance and latency
is the table's [Ingestion Batching Policy](https://docs.microsoft.com/azure/data-explorer/kusto/management/batchingpolicy). The default policy
works well for typical scenarios, especially when writing large amounts of data as batch. For reduced latency,
consider altering the policy to a relatively low value (minimal allowed is 10 seconds).
For more details and command reference, please see [Ingestion Batching Policy command reference](https://docs.microsoft.com/azure/kusto/management/batching-policy).

### Examples

Synchronous mode, table already exists:
```scala
df.write
  .format("com.microsoft.kusto.spark.datasource")
  .option(KustoSinkOptions.KUSTO_CLUSTER, "MyCluster.RegionName")
  .option(KustoSinkOptions.KUSTO_DATABASE, "MyDatabase")
  .option(KustoSinkOptions.KUSTO_TABLE, "MyTable")
  .option(KustoSinkOptions.KUSTO_AAD_APP_ID, "xxxxxxxx-xxxx-xxxx-xxxx-xxxxxxxxxxxx")
  .option(KustoSinkOptions.KUSTO_AAD_APP_SECRET, "MyPassword") 
  .option(KustoSinkOptions.KUSTO_AAD_AUTHORITY_ID, "AAD Authority Id") // "microsoft.com"
  .mode(SaveMode.Append)
  .save()
``` 

IngestionProperties and short scala usage:
```scala
val sp = new SparkIngestionProperties
var tags = new java.util.ArrayList[String]()
tags.add("newTag")
sp.ingestByTags = tags
sp.creationTime = new DateTime().minusDays(1)
df.write.kusto(cluster,
             database,
             table, 
             conf, // optional
             Some(sp)) // optional
```

Open verbose logging:
```scala
com.microsoft.kusto.spark.utils.KustoDataSourceUtils.setLoggingLevel("debug")
```
Asynchronous mode, table may not exist and will be created:
```scala
df.write
  .format("com.microsoft.kusto.spark.datasource")
  .option(KustoSinkOptions.KUSTO_CLUSTER, "MyCluster.RegionName")
  .option(KustoSinkOptions.KUSTO_DATABASE, "MyDatabase")
  .option(KustoSinkOptions.KUSTO_TABLE, "MyTable")
  .option(KustoSinkOptions.KUSTO_AAD_APP_ID, "xxxxxxxx-xxxx-xxxx-xxxx-xxxxxxxxxxxx")
  .option(KustoSinkOptions.KUSTO_AAD_APP_SECRET, "MyPassword")
  .option(KustoSinkOptions.KUSTO_AAD_AUTHORITY_ID, "AAD Authority Id") // "microsoft.com"
  .option(KustoSinkOptions.KUSTO_WRITE_ENABLE_ASYNC, true)
  .option(KustoSinkOptions.KUSTO_TABLE_CREATE_OPTIONS, "CreateIfNotExist")
  .mode(SaveMode.Append)
  .save()
```

## Streaming Sink: 'writeStream' command

Kusto Sink Connector was adapted to support writing from a streaming source to a Kusto table.

### Command Syntax
  ```scala
  <query-name> = <streaming-source-name>
  .writeStream
  .format("com.microsoft.kusto.spark.datasink.KustoSinkProvider")
  .options(Map(
  KustoSinkOptions.<option-name-1>, <option-value-1>,
    ...,
    KustoSinkOptions.<option-name-n>, <option-value-n>))
      .trigger(Trigger.Once) // Or use ProcessingTime
  ```
### Example
 ```scala
 var customSchema = new StructType().add("colA", StringType, nullable = true).add("colB", IntegerType, nullable = true)

// Read data to stream 
val csvDf = spark
  .readStream
  .schema(customSchema)
  .csv("/FileStore/tables")

spark.conf.set("spark.sql.streaming.checkpointLocation", "/FileStore/temp/checkpoint")

val kustoQ = csvDf
  .writeStream
  .format("com.microsoft.kusto.spark.datasink.KustoSinkProvider")
  .options(Map(
    KustoSinkOptions.KUSTO_CLUSTER -> cluster,
    KustoSinkOptions.KUSTO_TABLE -> table,
    KustoSinkOptions.KUSTO_DATABASE -> database,
    KustoSinkOptions.KUSTO_AAD_APP_ID -> appId,
    KustoSinkOptions.KUSTO_AAD_APP_SECRET -> appKey,
    KustoSinkOptions.KUSTO_AAD_AUTHORITY_ID -> authorityId))
  .trigger(Trigger.Once)

kustoQ.start().awaitTermination(TimeUnit.MINUTES.toMillis(8))      
 ```

For more reference code examples, please see:

[SimpleKustoDataSink](../samples/src/main/scala/SimpleKustoDataSink.scala)

[KustoConnectorDemo](../samples/src/main/scala/KustoConnectorDemo.scala)

<<<<<<< HEAD
[Python samples](../samples/src/main/python/pyKusto.py)
=======
[Python samples](../samples/src/main/python)
>>>>>>> a8c2f0be
<|MERGE_RESOLUTION|>--- conflicted
+++ resolved
@@ -112,11 +112,7 @@
 
 * **KUSTO_STAGING_RESOURCE_AUTO_CLEANUP_TIMEOUT**:
   'stagingResourcesAutoCleanupTimeout' - An integer number corresponding to the period in seconds after which the staging resources used for the writing
-<<<<<<< HEAD
-  operation are cleaned if they weren't cleaned gracefully at the end of the run.
-=======
   operations are cleaned if they weren't cleaned gracefully at the end of the run.
->>>>>>> a8c2f0be
   Default: '172000' (7 days)
 
 * **KUSTO_ADJUST_SCHEMA**:
@@ -139,18 +135,10 @@
   "tempTableName" - Provide a temporary table name that will be used for this write operation to achieve transactional write and move
   data to destination table on success. Table is expected to exist and unique per run (as we delete the table
   at the end of the process and therefore should be per write operation). In case of success, the table will be
-<<<<<<< HEAD
-  deleted; in case of failure, it's up to the user to delete. It is most recommended altering the table auto-delete
-  policy to not get stuck with 'ghost' tables -
-  https://docs.microsoft.com/azure/data-explorer/kusto/management/auto-delete-policy
-  Use this option if you want to persist partial write results (as the failure could be of a single partition)
-
-=======
   deleted; in case of failure, it's up to the user to delete. It is most recommended altering the table [auto-delete
   policy](https://docs.microsoft.com/azure/data-explorer/kusto/management/auto-delete-policy) to not get stuck with 'ghost' tables -
   Use this option if you want to persist partial write results as result of error (as the failure could be of a single partition that exhausted its retries)
   This is not relevant for 'Queued' mode
->>>>>>> a8c2f0be
 ### Performance Considerations
 
 Write performance depends on multiple factors, such as scale of both Spark and Kusto clusters.
@@ -258,8 +246,4 @@
 
 [KustoConnectorDemo](../samples/src/main/scala/KustoConnectorDemo.scala)
 
-<<<<<<< HEAD
-[Python samples](../samples/src/main/python/pyKusto.py)
-=======
-[Python samples](../samples/src/main/python)
->>>>>>> a8c2f0be
+[Python samples](../samples/src/main/python)