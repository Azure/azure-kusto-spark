--- conflicted
+++ resolved
@@ -34,68 +34,6 @@
       .mode(SaveMode.Append)
       .save()
  ```
-<<<<<<< HEAD
- ### Logging
- Main logs are found on driver log4j logs. Workers serialization logs and ingest queuing is found on workers stderr.
- To set driver logs verbosity use com.microsoft.kusto.spark.utils.KustoDataSourceUtils.setLoggingLevel("debug")
- * Main usage - open debug to see polling job process report - otherwise nothing is printed throughout this job.
-
- ### Supported Options
- 
- All the options that can be used in the Kusto Sink can be found in KustoSinkOptions.
- 
-**Mandatory Parameters:** 
- 
-* **KUSTO_CLUSTER**:
- 'kustoCluster' - Target Kusto cluster to which the data will be written.
- Use either cluster profile name for global clusters, or <profile-name.region> for regional clusters.
- For example: if the cluster URL is 'https://testcluster.eastus.kusto.windows.net', set this property 
- as 'testcluster.eastus' or the URL. 
-  
- * **KUSTO_DATABASE**: 
- 'kustoDatabase' - Target Kusto database to which the data will be written. The client must have 'user' and 'ingestor' 
- privileges on this database.
- 
- * **KUSTO_TABLE**: 
- 'kustoTable' - Target Kusto table to which the data will be written. If _KUSTO_CREATE_TABLE_OPTIONS_ is 
- set to "FailIfNotExist" (default), the table must already exist, and the client must have 
- 'admin' privileges on the table.
- 
- **Authentication Parameters** can be found here - [AAD Application Authentication](Authentication.md). 
- 
- **Important Optional Parameters:** 
- * **KUSTO_WRITE_MODE**
-  'writeMode' - For production big loads it is most suggested to move to Queued mode !    
-    'Transactional' mode (default) - guarantees write operation to either completely succeed or fail together
-    this will include the following additional work: create a temporary table and after processing the data - poll on the ingestion result
-    after which the operation move the data to the destination table (the last part is a metadata operation only).  
-   'Queued' mode - The write operation finishes after data is processed by the workers, the data may not be completely
-   available up until the service finishes loading it, failures on the service side will not propagate to Spark but can still be seen.
-    'Queued' mode scales better than the Transactional mode as it doesn't need to do track each individual ingestion created by the workers.
-    This can also solve many problems faced when using Transactional mode intermediate table and better work with Materialized views.
-   *Note - Both modes are using Kusto native queued ingestion as described [here](https://learn.microsoft.com/azure/data-explorer/kusto/api/netfx/about-kusto-ingest#queued-ingestion).
-
- * **KUSTO_POLLING_ON_DRIVER**:
-'pollingOnDriver' - If set to false (default) Kusto Spark will create a new job for the final two ingestion steps done after processing the data, so that the write operation doesn't seem to 'hang' on the Spark UI. 
-It's recommended to set this flag to true in production scenarios, so that the worker node doesn't occupy a core while completing the final ingestion steps.
-   This is irrelevant for 'Queued' mode
-   >Note:By default (or if polling is false) the logs for progress of the polling operations are available on worker nodes logs, else (if true) these are part of the driver log4j logs and are on debug verbosity.
-
- * **KUSTO_TABLE_CREATE_OPTIONS**: 
- 'tableCreateOptions' - If set to 'FailIfNotExist' (default), the operation will fail if the table is not found 
- in the requested cluster and database.  
- If set to 'CreateIfNotExist' and the table is not found in the requested cluster and database,
- it will be created, with a schema matching the DataFrame that is being written.
- 
- * **KustoSinkOptions.KUSTO_SPARK_INGESTION_PROPERTIES_JSON**:
-    'sparkIngestionPropertiesJson' - A json representation of a `SparkIngestionProperties` (use `toString` to make a json of an instance).
-    
-    Properties:
-        
-    - dropByTags, ingestByTags, additionalTags, ingestIfNotExists: util.ArrayList[String] - 
-    Tags list to add to the extents. Read [kusto docs - extents](https://docs.microsoft.com/azure/kusto/management/extents-overview#ingest-by-extent-tags)
-    
-=======
 ### Logging
 Main logs are found on driver log4j logs. Workers data serialization logs and ingest queuing is found on workers stderr.
 To set driver logs verbosity use com.microsoft.kusto.spark.utils.KustoDataSourceUtils.setLoggingLevel("debug")
@@ -156,7 +94,6 @@
     - dropByTags, ingestByTags, additionalTags, ingestIfNotExists: util.ArrayList[String] -
       Tags list to add to the extents. Read [kusto docs - extents](https://docs.microsoft.com/azure/kusto/management/extents-overview#ingest-by-extent-tags)
 
->>>>>>> 039786d0
     - creationTime: DateTime - sets the extents creationTime value to this date
 
     - csvMapping: String - a full json representation of a csvMapping (the connector always uploads csv files to Kusto),
@@ -166,11 +103,7 @@
 
     - flushImmediately: Boolean - use with caution - flushes the data immediately upon ingestion without aggregation.
 
-<<<<<<< HEAD
- **Advanced Users Parameters:** 
-=======
 **Advanced Users Parameters:**
->>>>>>> 039786d0
 
 * **KUSTO_TIMEOUT_LIMIT**:
   'timeoutLimit' - After the dataframe is processed, a polling operation begins. This integer corresponds to the period in seconds after which the polling
@@ -179,26 +112,6 @@
 
 * **KUSTO_STAGING_RESOURCE_AUTO_CLEANUP_TIMEOUT**:
   'stagingResourcesAutoCleanupTimeout' - An integer number corresponding to the period in seconds after which the staging resources used for the writing
-<<<<<<< HEAD
-   operation are cleaned if they weren't cleaned gracefully at the end of the run.
-   Default: '172000' (7 days)
-
- * **KUSTO_ADJUST_SCHEMA**:
-    'adjustSchema' If set to 'NoAdjustment' (default), it does nothing.
-     If set to 'GenerateDynamicCsvMapping', dynamically generates csv mapping based on DataFrame schema and target Kusto
-      table column names. If some Kusto table fields are missing in the DataFrame,
-      they will be ingested as empty. If some DataFrame fields are missing in target table, it fails.
-     If SparkIngestionProperties.csvMappingNameReference exists, it fails.
-     If set to 'FailIfNotMatch' - fails if schemas don't agree on names and order.
-
- * **KUSTO_CLIENT_BATCHING_LIMIT**:
-    'clientBatchingLimit' - A limit indicating the size in MB of the aggregated data before ingested to Kusto. Note that 
-    this is done for each partition. The Kusto ingestion endpoint also aggregates data with a default of 1GB, but here
-    we suggest a maximum of 100MB to adjust it to Spark pulling of data.
-    
- * **KUSTO_REQUEST_ID**:
-    'requestId' - A unique identifier UUID for this ingestion command. Will be used as part of the staging table name as well.
-=======
   operations are cleaned if they weren't cleaned gracefully at the end of the run.
   Default: '172000' (7 days)
 
@@ -217,24 +130,11 @@
 
 * **KUSTO_REQUEST_ID**:
   'requestId' - A unique identifier UUID for this ingestion command. Will be used as part of the staging table name as well.
->>>>>>> 039786d0
 
 * **KUSTO_TEMP_TABLE_NAME**:
   "tempTableName" - Provide a temporary table name that will be used for this write operation to achieve transactional write and move
   data to destination table on success. Table is expected to exist and unique per run (as we delete the table
   at the end of the process and therefore should be per write operation). In case of success, the table will be
-<<<<<<< HEAD
-  deleted; in case of failure, it's up to the user to delete. It is most recommended altering the table auto-delete
-  policy to not get stuck with 'ghost' tables -
-  https://docs.microsoft.com/azure/data-explorer/kusto/management/auto-delete-policy
-  Use this option if you want to persist partial write results (as the failure could be of a single partition)
-  
-### Performance Considerations
-
-Write performance depends on multiple factors, such as scale of both Spark and Kusto clusters.
-Regarding Kusto target cluster configuration, one of the factors that impacts performance and latency 
-is the table's [Ingestion Batching Policy](https://docs.microsoft.com/azure/data-explorer/kusto/management/batchingpolicy). The default policy 
-=======
   deleted; in case of failure, it's up to the user to delete. It is most recommended altering the table [auto-delete
   policy](https://docs.microsoft.com/azure/data-explorer/kusto/management/auto-delete-policy) to not get stuck with 'ghost' tables -
   Use this option if you want to persist partial write results as result of error (as the failure could be of a single partition that exhausted its retries)
@@ -244,7 +144,6 @@
 Write performance depends on multiple factors, such as scale of both Spark and Kusto clusters.
 Regarding Kusto target cluster configuration, one of the factors that impacts performance and latency
 is the table's [Ingestion Batching Policy](https://docs.microsoft.com/azure/data-explorer/kusto/management/batchingpolicy). The default policy
->>>>>>> 039786d0
 works well for typical scenarios, especially when writing large amounts of data as batch. For reduced latency,
 consider altering the policy to a relatively low value (minimal allowed is 10 seconds).
 For more details and command reference, please see [Ingestion Batching Policy command reference](https://docs.microsoft.com/azure/kusto/management/batching-policy).
