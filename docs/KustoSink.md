--- conflicted
+++ resolved
@@ -59,13 +59,8 @@
  **Authentication Parameters** can be found here - [AAD Application Authentication](Authentication.md). 
  
  **Optional Parameters:** 
-<<<<<<< HEAD
-* **POLLING_ON_DRIVER**:
-'pollingOnDriver' - If set to false Kusto Spark will create a new job for the final two ingestion steps done after processing the data, so that the write operation doesn't seem to 'hang' on the Spark UI. 
-=======
 * **KUSTO_POLLING_ON_DRIVER**:
 'pollingOnDriver' - If set to false (default) Kusto Spark will create a new job for the final two ingestion steps done after processing the data, so that the write operation doesn't seem to 'hang' on the Spark UI. 
->>>>>>> 28c5b59b
 It's recommended to set this flag to true in production scenarios, so that the worker node doesn't occupy a core while completing the final ingestion steps.
 
  * **KUSTO_TABLE_CREATE_OPTIONS**: 
