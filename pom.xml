<?xml version="1.0" encoding="UTF-8"?>
<project xmlns="http://maven.apache.org/POM/4.0.0"
         xmlns:xsi="http://www.w3.org/2001/XMLSchema-instance"
         xsi:schemaLocation="http://maven.apache.org/POM/4.0.0 http://maven.apache.org/xsd/maven-4.0.0.xsd">
    <modelVersion>4.0.0</modelVersion>
    <groupId>com.microsoft.azure.kusto</groupId>
    <artifactId>azure-kusto-spark</artifactId>
    <packaging>pom</packaging>
    <version>${revision}</version>
    <properties>
<<<<<<< HEAD
        <revision>2.5.0</revision>
=======
        <revision>2.5.1</revision>
>>>>>>> 4b8e27cf
        <scala.version.major>2.11</scala.version.major>
        <scala.version.minor>12</scala.version.minor>
        <specs2.version>3.6.5</specs2.version>
        <spark.version.major>2.4</spark.version.major>
        <spark.version.minor>0</spark.version.minor>
        <kusto-sdk.version>2.4.1</kusto-sdk.version>
        <project.build.sourceEncoding>UTF-8</project.build.sourceEncoding>
        <maven-source-plugin.version>3.0.1</maven-source-plugin.version>
        <maven-javadoc-plugin.version>3.1.0</maven-javadoc-plugin.version>
    </properties>

    <inceptionYear>2018</inceptionYear>
    <scm>
        <url>scm:git:https://github.com/Azure/azure-kusto-spark</url>
        <connection>scm:git:https://github.com/Azure/azure-kusto-spark</connection>
    </scm>
    <url>https://github.com/Azure/azure-kusto-spark</url>
    <licenses>
        <license>
            <name>Apache 2.0 License</name>
            <url>http://www.apache.org/licenses/LICENSE-2.0.html</url>
            <distribution>repo</distribution>
        </license>
    </licenses>
    <developers>
        <developer>
            <id>microsoft</id>
            <name>Microsoft</name>
        </developer>
    </developers>

    <modules>
        <module>connector</module>
        <module>samples</module>
    </modules>

    <build>
        <plugins>
            <plugin>
                <groupId>org.codehaus.mojo</groupId>
                <artifactId>flatten-maven-plugin</artifactId>
                <version>1.1.0</version>
                <configuration>
                    <flattenMode>oss</flattenMode>
                </configuration>
                <executions>
                    <!-- enable flattening -->
                    <execution>
                        <id>flatten</id>
                        <phase>process-resources</phase>
                        <goals>
                            <goal>flatten</goal>
                        </goals>
                    </execution>
                    <!-- ensure proper cleanup -->
                    <execution>
                        <id>flatten.clean</id>
                        <phase>clean</phase>
                        <goals>
                            <goal>clean</goal>
                        </goals>
                    </execution>
                </executions>
            </plugin>
        </plugins>
    </build>

</project><|MERGE_RESOLUTION|>--- conflicted
+++ resolved
@@ -8,11 +8,7 @@
     <packaging>pom</packaging>
     <version>${revision}</version>
     <properties>
-<<<<<<< HEAD
-        <revision>2.5.0</revision>
-=======
         <revision>2.5.1</revision>
->>>>>>> 4b8e27cf
         <scala.version.major>2.11</scala.version.major>
         <scala.version.minor>12</scala.version.minor>
         <specs2.version>3.6.5</specs2.version>
