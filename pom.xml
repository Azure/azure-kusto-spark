<?xml version="1.0" encoding="UTF-8"?>
<project xmlns="http://maven.apache.org/POM/4.0.0"
         xmlns:xsi="http://www.w3.org/2001/XMLSchema-instance"
         xsi:schemaLocation="http://maven.apache.org/POM/4.0.0 http://maven.apache.org/xsd/maven-4.0.0.xsd">
    <modelVersion>4.0.0</modelVersion>
    <groupId>com.microsoft.azure.kusto</groupId>
    <artifactId>azure-kusto-spark</artifactId>
    <packaging>pom</packaging>
    <version>${revision}</version>
    <properties>
<<<<<<< HEAD
=======
        <revision>2.7.1</revision>

>>>>>>> 17927556
        <!-- Spark dependencies -->
        <revision>2.7.0</revision>
        <scala.version.major>2.11</scala.version.major>
        <scala.version.minor>12</scala.version.minor>
        <specs2.version>3.6.5</specs2.version>
        <spark.version.major>2.4</spark.version.major>
        <spark.version.minor>0</spark.version.minor>

        <!-- other dependencies -->
        <kusto-sdk.version>2.7.0</kusto-sdk.version>
        <project.build.sourceEncoding>UTF-8</project.build.sourceEncoding>
        <maven-source-plugin.version>3.0.1</maven-source-plugin.version>
        <maven-javadoc-plugin.version>3.1.0</maven-javadoc-plugin.version>
        <azure-storage.version>8.6.5</azure-storage.version>
        <keyvault-secrets.version>4.1.5</keyvault-secrets.version>
        <azure-identity.version>1.2.4</azure-identity.version>
        <commons-lang3.version>3.9</commons-lang3.version>
        <fasterxml.jackson.version>[2.11.0,2.12.0)</fasterxml.jackson.version>
        <slf4j.version>1.8.0-beta4</slf4j.version>
        <joda-time.version>2.10.2</joda-time.version>
        <json.version>20201115</json.version>
    </properties>

    <inceptionYear>2018</inceptionYear>
    <scm>
        <url>scm:git:https://github.com/Azure/azure-kusto-spark</url>
        <connection>scm:git:https://github.com/Azure/azure-kusto-spark</connection>
    </scm>
    <url>https://github.com/Azure/azure-kusto-spark</url>
    <licenses>
        <license>
            <name>Apache 2.0 License</name>
            <url>http://www.apache.org/licenses/LICENSE-2.0.html</url>
            <distribution>repo</distribution>
        </license>
    </licenses>
    <developers>
        <developer>
            <id>microsoft</id>
            <name>Microsoft</name>
        </developer>
    </developers>

    <modules>
        <module>connector</module>
        <module>samples</module>
    </modules>

    <build>
        <plugins>
            <plugin>
                <groupId>org.codehaus.mojo</groupId>
                <artifactId>flatten-maven-plugin</artifactId>
                <version>1.1.0</version>
                <configuration>
                    <flattenMode>oss</flattenMode>
                </configuration>
                <executions>
                    <!-- enable flattening -->
                    <execution>
                        <id>flatten</id>
                        <phase>process-resources</phase>
                        <goals>
                            <goal>flatten</goal>
                        </goals>
                    </execution>
                    <!-- ensure proper cleanup -->
                    <execution>
                        <id>flatten.clean</id>
                        <phase>clean</phase>
                        <goals>
                            <goal>clean</goal>
                        </goals>
                    </execution>
                </executions>
            </plugin>
        </plugins>
    </build>

</project><|MERGE_RESOLUTION|>--- conflicted
+++ resolved
@@ -8,13 +8,8 @@
     <packaging>pom</packaging>
     <version>${revision}</version>
     <properties>
-<<<<<<< HEAD
-=======
+        <!-- Spark dependencies -->
         <revision>2.7.1</revision>
-
->>>>>>> 17927556
-        <!-- Spark dependencies -->
-        <revision>2.7.0</revision>
         <scala.version.major>2.11</scala.version.major>
         <scala.version.minor>12</scala.version.minor>
         <specs2.version>3.6.5</specs2.version>
