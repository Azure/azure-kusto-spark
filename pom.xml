<?xml version="1.0" encoding="UTF-8"?>
<project xmlns="http://maven.apache.org/POM/4.0.0"
         xmlns:xsi="http://www.w3.org/2001/XMLSchema-instance"
         xsi:schemaLocation="http://maven.apache.org/POM/4.0.0 http://maven.apache.org/xsd/maven-4.0.0.xsd">
    <modelVersion>4.0.0</modelVersion>
    <groupId>com.microsoft.azure.kusto</groupId>
    <artifactId>azure-kusto-spark</artifactId>
    <packaging>pom</packaging>
    <version>${revision}</version>
    <properties>
        <revision>4.0.0</revision>
        <!-- Spark dependencies -->
<<<<<<< HEAD
        <scala.version.major>2.11</scala.version.major>
        <scala.version.minor>12</scala.version.minor>
        <spark.version.major>2.4</spark.version.major>
        <spark.version.minor>0</spark.version.minor>
=======
        <scala.version.major>2.12</scala.version.major>
        <scala.version.minor>17</scala.version.minor>
        <spark.version.major>3.0</spark.version.major>
        <spark.version.minor>1</spark.version.minor>
>>>>>>> 9b209d09

        <!-- other dependencies -->
        <azure.bom.version>1.2.4</azure.bom.version>
        <commons.lang3.version>3.9</commons.lang3.version>
        <fasterxml.jackson.version>[2.11.0,2.13.0)</fasterxml.jackson.version>
        <hadoop.version>3.3.5</hadoop.version>
        <kusto.sdk.version>4.0.4</kusto.sdk.version>
        <maven.flatten.version>1.4.1</maven.flatten.version>
        <maven.jar.plugin.version>3.3.0</maven.jar.plugin.version>
        <maven.source.plugin.version>3.0.1</maven.source.plugin.version>
        <maven.surefire.plugin.version>3.0.0</maven.surefire.plugin.version>
        <mockito.version>1.10.19</mockito.version>
        <project.build.sourceEncoding>UTF-8</project.build.sourceEncoding>
        <scala.maven.plugin.version>4.8.1</scala.maven.plugin.version>
        <scalamock.version>5.2.0</scalamock.version>
        <scalastyle.maven.plugin.version>1.0.0</scalastyle.maven.plugin.version>
        <scalatest.maven.version>2.2.0</scalatest.maven.version>
        <scalatest.version>3.2.15</scalatest.version>
        <slf4j.version>1.8.0-beta4</slf4j.version>
        <specs2.version>3.6.5</specs2.version>
    </properties>

    <inceptionYear>2018</inceptionYear>
    <scm>
        <url>scm:git:https://github.com/Azure/azure-kusto-spark</url>
        <connection>scm:git:https://github.com/Azure/azure-kusto-spark</connection>
    </scm>
    <url>https://github.com/Azure/azure-kusto-spark</url>
    <licenses>
        <license>
            <name>Apache 2.0 License</name>
            <url>http://www.apache.org/licenses/LICENSE-2.0.html</url>
            <distribution>repo</distribution>
        </license>
    </licenses>
    <developers>
        <developer>
            <id>microsoft</id>
            <name>Microsoft</name>
        </developer>
    </developers>

    <modules>
        <module>connector</module>
        <module>samples</module>
    </modules>

    <build>
        <plugins>
            <plugin>
                <groupId>org.codehaus.mojo</groupId>
                <artifactId>flatten-maven-plugin</artifactId>
<<<<<<< HEAD
                <version>1.4.0</version>
=======
                <version>${maven.flatten.version}</version>
>>>>>>> 9b209d09
                <configuration>
                    <flattenMode>oss</flattenMode>
                </configuration>
                <executions>
                    <!-- enable flattening -->
                    <execution>
                        <id>flatten</id>
                        <phase>process-resources</phase>
                        <goals>
                            <goal>flatten</goal>
                        </goals>
                    </execution>
                    <!-- ensure proper cleanup -->
                    <execution>
                        <id>flatten.clean</id>
                        <phase>clean</phase>
                        <goals>
                            <goal>clean</goal>
                        </goals>
                    </execution>
                </executions>
            </plugin>
        </plugins>
    </build>
    <dependencyManagement>
        <dependencies>
            <dependency>
                <groupId>com.azure</groupId>
                <artifactId>azure-sdk-bom</artifactId>
                <version>${azure.bom.version}</version>
                <type>pom</type>
                <scope>import</scope>
            </dependency>
        </dependencies>
    </dependencyManagement>
</project><|MERGE_RESOLUTION|>--- conflicted
+++ resolved
@@ -10,17 +10,10 @@
     <properties>
         <revision>4.0.0</revision>
         <!-- Spark dependencies -->
-<<<<<<< HEAD
-        <scala.version.major>2.11</scala.version.major>
-        <scala.version.minor>12</scala.version.minor>
-        <spark.version.major>2.4</spark.version.major>
-        <spark.version.minor>0</spark.version.minor>
-=======
         <scala.version.major>2.12</scala.version.major>
-        <scala.version.minor>17</scala.version.minor>
+        <scala.version.minor>11</scala.version.minor>
         <spark.version.major>3.0</spark.version.major>
         <spark.version.minor>1</spark.version.minor>
->>>>>>> 9b209d09
 
         <!-- other dependencies -->
         <azure.bom.version>1.2.4</azure.bom.version>
@@ -73,11 +66,7 @@
             <plugin>
                 <groupId>org.codehaus.mojo</groupId>
                 <artifactId>flatten-maven-plugin</artifactId>
-<<<<<<< HEAD
-                <version>1.4.0</version>
-=======
                 <version>${maven.flatten.version}</version>
->>>>>>> 9b209d09
                 <configuration>
                     <flattenMode>oss</flattenMode>
                 </configuration>
