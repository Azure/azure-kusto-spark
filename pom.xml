--- conflicted
+++ resolved
@@ -8,8 +8,7 @@
     <packaging>pom</packaging>
     <version>${revision}</version>
     <properties>
-<<<<<<< HEAD
-        <revision>5.0.2</revision>
+        <revision>5.0.3</revision>
         <!-- Spark dependencies -->
         <scala.version.major>2.11</scala.version.major>
         <scala.version.minor>12</scala.version.minor>
@@ -19,30 +18,12 @@
         <!-- other dependencies -->
         <azure.bom.version>1.2.15</azure.bom.version>
         <!-- versions from https://learn.microsoft.com/en-us/azure/databricks/release-notes/runtime/13.2-->
-        <fasterxml.jackson.jsr.version>2.13.4</fasterxml.jackson.jsr.version>
-=======
-        <revision>5.0.3</revision>
-        <!-- Spark dependencies -->
-        <scala.version.major>2.12</scala.version.major>
-        <scala.version.minor>17</scala.version.minor>
-        <spark.version.major>3.0</spark.version.major>
-        <spark.version.minor>1</spark.version.minor>
-        <!-- other dependencies -->
+        <fasterxml.jackson.jar.version>2.13.4</fasterxml.jackson.jar.version>
+        <fasterxml.jackson.version>2.14.3</fasterxml.jackson.version>
         <azure.bom.version>1.2.15</azure.bom.version>
-        <!-- versions from https://learn.microsoft.com/en-us/azure/databricks/release-notes/runtime/13.2-->
-        <fasterxml.jackson.jar.version>2.13.4</fasterxml.jackson.jar.version>
->>>>>>> a240e08b
-        <fasterxml.jackson.version>2.14.3</fasterxml.jackson.version>
-        <azure.bom.version>1.2.4</azure.bom.version>
         <!-- Deprecate only after full migration to azure storage 12-->
         <azure-storage.version>8.6.6</azure-storage.version>
         <jsonsmart.version>2.4.10</jsonsmart.version>
-<<<<<<< HEAD
-        <commons.lang3.version>3.12.0</commons.lang3.version>
-        <hadoop.version>3.3.4</hadoop.version>
-        <kusto.sdk.version>5.0.1</kusto.sdk.version>
-        <!-- test dependencies -->
-=======
         <junit4.version>4.13.2</junit4.version>
         <commons.lang3.version>3.12.0</commons.lang3.version>
         <hadoop.version>3.3.6</hadoop.version>
@@ -51,7 +32,6 @@
         <java.target.version>1.8</java.target.version>
         <!-- test dependencies -->
         <maven.compile.plugin.version>3.10.1</maven.compile.plugin.version>
->>>>>>> a240e08b
         <maven.flatten.version>1.4.1</maven.flatten.version>
         <maven.jar.plugin.version>3.3.0</maven.jar.plugin.version>
         <maven.shade.plugin.version>3.5.1</maven.shade.plugin.version>
