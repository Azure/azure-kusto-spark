--- conflicted
+++ resolved
@@ -11,16 +11,10 @@
         <revision>5.0.0</revision>
         <!-- Spark dependencies -->
         <scala.version.major>2.12</scala.version.major>
-<<<<<<< HEAD
         <scala.version.minor>12</scala.version.minor>
         <spark.version.major>2.4</spark.version.major>
         <spark.version.minor>0</spark.version.minor>
 
-=======
-        <scala.version.minor>17</scala.version.minor>
-        <spark.version.major>3.0</spark.version.major>
-        <spark.version.minor>1</spark.version.minor>
->>>>>>> f238ab1e
         <!-- other dependencies -->
         <azure.bom.version>1.2.4</azure.bom.version>
         <commons.lang3.version>3.9</commons.lang3.version>
