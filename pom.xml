<?xml version="1.0" encoding="UTF-8"?>
<project xmlns="http://maven.apache.org/POM/4.0.0"
         xmlns:xsi="http://www.w3.org/2001/XMLSchema-instance"
         xsi:schemaLocation="http://maven.apache.org/POM/4.0.0 http://maven.apache.org/xsd/maven-4.0.0.xsd">
    <modelVersion>4.0.0</modelVersion>
    <groupId>com.microsoft.azure.kusto</groupId>
    <artifactId>azure-kusto-spark</artifactId>
    <packaging>pom</packaging>
    <version>${revision}</version>
    <properties>
<<<<<<< HEAD
        <revision>2.5.3</revision>
=======
        <revision>2.6.0</revision>
>>>>>>> 7ba94ae0
        <scala.version.major>2.12</scala.version.major>
        <scala.version.minor>11</scala.version.minor>
        <specs2.version>3.6.5</specs2.version>
        <spark.version.major>3.0</spark.version.major>
        <spark.version.minor>1</spark.version.minor>
        <kusto-sdk.version>2.6.0</kusto-sdk.version>
        <project.build.sourceEncoding>UTF-8</project.build.sourceEncoding>
        <maven-source-plugin.version>3.0.1</maven-source-plugin.version>
        <maven-javadoc-plugin.version>3.1.0</maven-javadoc-plugin.version>
    </properties>

    <inceptionYear>2018</inceptionYear>
    <scm>
        <url>scm:git:https://github.com/Azure/azure-kusto-spark</url>
        <connection>scm:git:https://github.com/Azure/azure-kusto-spark</connection>
    </scm>
    <url>https://github.com/Azure/azure-kusto-spark</url>
    <licenses>
        <license>
            <name>Apache 2.0 License</name>
            <url>http://www.apache.org/licenses/LICENSE-2.0.html</url>
            <distribution>repo</distribution>
        </license>
    </licenses>
    <developers>
        <developer>
            <id>microsoft</id>
            <name>Microsoft</name>
        </developer>
    </developers>

    <modules>
        <module>connector</module>
        <module>samples</module>
    </modules>

    <build>
        <plugins>
            <plugin>
                <groupId>org.codehaus.mojo</groupId>
                <artifactId>flatten-maven-plugin</artifactId>
                <version>1.1.0</version>
                <configuration>
                    <flattenMode>oss</flattenMode>
                </configuration>
                <executions>
                    <!-- enable flattening -->
                    <execution>
                        <id>flatten</id>
                        <phase>process-resources</phase>
                        <goals>
                            <goal>flatten</goal>
                        </goals>
                    </execution>
                    <!-- ensure proper cleanup -->
                    <execution>
                        <id>flatten.clean</id>
                        <phase>clean</phase>
                        <goals>
                            <goal>clean</goal>
                        </goals>
                    </execution>
                </executions>
            </plugin>
        </plugins>
    </build>

</project><|MERGE_RESOLUTION|>--- conflicted
+++ resolved
@@ -8,11 +8,7 @@
     <packaging>pom</packaging>
     <version>${revision}</version>
     <properties>
-<<<<<<< HEAD
-        <revision>2.5.3</revision>
-=======
         <revision>2.6.0</revision>
->>>>>>> 7ba94ae0
         <scala.version.major>2.12</scala.version.major>
         <scala.version.minor>11</scala.version.minor>
         <specs2.version>3.6.5</specs2.version>
