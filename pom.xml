--- conflicted
+++ resolved
@@ -8,22 +8,13 @@
     <packaging>pom</packaging>
     <version>${revision}</version>
     <properties>
-<<<<<<< HEAD
-        <revision>5.0.1</revision>
+        <revision>5.0.2</revision>
         <!-- Spark dependencies -->
         <scala.version.major>2.11</scala.version.major>
         <scala.version.minor>12</scala.version.minor>
         <spark.version.major>2.4</spark.version.major>
         <spark.version.minor>0</spark.version.minor>
 
-=======
-        <revision>5.0.2</revision>
-        <!-- Spark dependencies -->
-        <scala.version.major>2.12</scala.version.major>
-        <scala.version.minor>17</scala.version.minor>
-        <spark.version.major>3.0</spark.version.major>
-        <spark.version.minor>1</spark.version.minor>
->>>>>>> 0f089296
         <!-- other dependencies -->
         <azure.bom.version>1.2.15</azure.bom.version>
         <!-- versions from https://learn.microsoft.com/en-us/azure/databricks/release-notes/runtime/13.2-->
@@ -32,20 +23,11 @@
         <azure.bom.version>1.2.4</azure.bom.version>
         <!-- Deprecate only after full migration to azure storage 12-->
         <azure-storage.version>8.6.6</azure-storage.version>
-<<<<<<< HEAD
-        <commons.lang3.version>3.9</commons.lang3.version>
-        <fasterxml.jackson.version>[2.11.0,2.13.0)</fasterxml.jackson.version>
-        <fasterxml.jackson.databind.version>2.13.4.2</fasterxml.jackson.databind.version>
-        <jsonsmart.version>2.4.10</jsonsmart.version>
-        <hadoop.version>3.3.5</hadoop.version>
-        <kusto.sdk.version>5.0.0</kusto.sdk.version>
-=======
         <jsonsmart.version>2.4.10</jsonsmart.version>
         <commons.lang3.version>3.12.0</commons.lang3.version>
         <hadoop.version>3.3.4</hadoop.version>
         <kusto.sdk.version>5.0.1</kusto.sdk.version>
         <!-- test dependencies -->
->>>>>>> 0f089296
         <maven.flatten.version>1.4.1</maven.flatten.version>
         <maven.jar.plugin.version>3.3.0</maven.jar.plugin.version>
         <maven.source.plugin.version>3.0.1</maven.source.plugin.version>
