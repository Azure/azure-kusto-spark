<?xml version="1.0" encoding="UTF-8"?>
<project xmlns="http://maven.apache.org/POM/4.0.0"
         xmlns:xsi="http://www.w3.org/2001/XMLSchema-instance"
         xsi:schemaLocation="http://maven.apache.org/POM/4.0.0 http://maven.apache.org/xsd/maven-4.0.0.xsd">
    <modelVersion>4.0.0</modelVersion>
    <groupId>com.microsoft.azure.kusto</groupId>
    <artifactId>azure-kusto-spark</artifactId>
    <packaging>pom</packaging>
    <version>${revision}</version>
    <properties>
<<<<<<< HEAD
        <revision>2.3.2</revision>
        <scala.version.major>2.11</scala.version.major>
        <scala.version.minor>11</scala.version.minor>
        <specs2.version>3.6.5</specs2.version>
        <spark.version.major>2.4</spark.version.major>
        <spark.version.minor>0</spark.version.minor>
=======
        <revision>2.3.3</revision>
        <scala.version.major>2.12</scala.version.major>
        <scala.version.minor>11</scala.version.minor>
        <specs2.version>3.6.5</specs2.version>
        <spark.version.major>3.0</spark.version.major>
        <spark.version.minor>1</spark.version.minor>
>>>>>>> 36a6133f
        <kusto-sdk.version>2.3.1</kusto-sdk.version>
        <project.build.sourceEncoding>UTF-8</project.build.sourceEncoding>
        <maven-source-plugin.version>3.0.1</maven-source-plugin.version>
        <maven-javadoc-plugin.version>3.1.0</maven-javadoc-plugin.version>
    </properties>

    <inceptionYear>2018</inceptionYear>
    <scm>
        <url>scm:git:https://github.com/Azure/azure-kusto-spark</url>
        <connection>scm:git:https://github.com/Azure/azure-kusto-spark</connection>
    </scm>
    <url>https://github.com/Azure/azure-kusto-spark</url>
    <licenses>
        <license>
            <name>Apache 2.0 License</name>
            <url>http://www.apache.org/licenses/LICENSE-2.0.html</url>
            <distribution>repo</distribution>
        </license>
    </licenses>
    <developers>
        <developer>
            <id>microsoft</id>
            <name>Microsoft</name>
        </developer>
    </developers>

    <modules>
        <module>connector</module>
        <module>samples</module>
    </modules>

    <build>
        <plugins>
            <plugin>
                <groupId>org.codehaus.mojo</groupId>
                <artifactId>flatten-maven-plugin</artifactId>
                <version>1.1.0</version>
                <configuration>
                    <flattenMode>oss</flattenMode>
                </configuration>
                <executions>
                    <!-- enable flattening -->
                    <execution>
                        <id>flatten</id>
                        <phase>process-resources</phase>
                        <goals>
                            <goal>flatten</goal>
                        </goals>
                    </execution>
                    <!-- ensure proper cleanup -->
                    <execution>
                        <id>flatten.clean</id>
                        <phase>clean</phase>
                        <goals>
                            <goal>clean</goal>
                        </goals>
                    </execution>
                </executions>
            </plugin>
        </plugins>
    </build>

</project><|MERGE_RESOLUTION|>--- conflicted
+++ resolved
@@ -8,21 +8,16 @@
     <packaging>pom</packaging>
     <version>${revision}</version>
     <properties>
-<<<<<<< HEAD
-        <revision>2.3.2</revision>
+        <revision>2.3.3</revision>
         <scala.version.major>2.11</scala.version.major>
+        <revision>2.3.3</revision>
+        <scala.version.major>2.12</scala.version.major>
         <scala.version.minor>11</scala.version.minor>
         <specs2.version>3.6.5</specs2.version>
         <spark.version.major>2.4</spark.version.major>
         <spark.version.minor>0</spark.version.minor>
-=======
-        <revision>2.3.3</revision>
-        <scala.version.major>2.12</scala.version.major>
-        <scala.version.minor>11</scala.version.minor>
-        <specs2.version>3.6.5</specs2.version>
         <spark.version.major>3.0</spark.version.major>
         <spark.version.minor>1</spark.version.minor>
->>>>>>> 36a6133f
         <kusto-sdk.version>2.3.1</kusto-sdk.version>
         <project.build.sourceEncoding>UTF-8</project.build.sourceEncoding>
         <maven-source-plugin.version>3.0.1</maven-source-plugin.version>
