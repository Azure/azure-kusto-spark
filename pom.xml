<?xml version="1.0" encoding="UTF-8"?>
<project xmlns="http://maven.apache.org/POM/4.0.0"
         xmlns:xsi="http://www.w3.org/2001/XMLSchema-instance"
         xsi:schemaLocation="http://maven.apache.org/POM/4.0.0 http://maven.apache.org/xsd/maven-4.0.0.xsd">
    <modelVersion>4.0.0</modelVersion>
    <groupId>com.microsoft.azure.kusto</groupId>
    <artifactId>azure-kusto-spark</artifactId>
    <packaging>pom</packaging>
    <version>${revision}</version>
    <properties>
        <revision>5.0.3</revision>
        <!-- Spark dependencies -->
<<<<<<< HEAD
        <scala.version.major>2.11</scala.version.major>
        <scala.version.minor>12</scala.version.minor>
        <spark.version.major>2.4</spark.version.major>
        <spark.version.minor>0</spark.version.minor>

=======
        <scala.version.major>2.12</scala.version.major>
        <scala.version.minor>17</scala.version.minor>
        <spark.version.major>3.0</spark.version.major>
        <spark.version.minor>1</spark.version.minor>
>>>>>>> d6f17622
        <!-- other dependencies -->
        <azure.bom.version>1.2.14</azure.bom.version>
        <!-- versions from https://learn.microsoft.com/en-us/azure/databricks/release-notes/runtime/13.2-->
        <fasterxml.jackson.jar.version>2.13.4</fasterxml.jackson.jar.version>
        <fasterxml.jackson.version>2.14.3</fasterxml.jackson.version>
        <!-- Deprecate only after full migration to azure storage 12-->
        <azure-storage.version>8.6.6</azure-storage.version>
        <jsonsmart.version>2.4.10</jsonsmart.version>
        <junit4.version>4.13.2</junit4.version>
        <commons.lang3.version>3.12.0</commons.lang3.version>
        <hadoop.version>3.3.6</hadoop.version>
<<<<<<< HEAD
        <kusto.sdk.version>5.0.2</kusto.sdk.version>
=======
        <kusto.sdk.version>5.0.3</kusto.sdk.version>
>>>>>>> d6f17622
        <java.source.version>1.8</java.source.version>
        <java.target.version>1.8</java.target.version>
        <!-- test dependencies -->
        <maven.compile.plugin.version>3.10.1</maven.compile.plugin.version>
        <maven.flatten.version>1.4.1</maven.flatten.version>
        <maven.jar.plugin.version>3.3.0</maven.jar.plugin.version>
        <maven.shade.plugin.version>3.5.1</maven.shade.plugin.version>
        <maven.source.plugin.version>3.0.1</maven.source.plugin.version>
        <maven.surefire.plugin.version>3.0.0</maven.surefire.plugin.version>
        <mockito.version>1.10.19</mockito.version>
        <netty.version>4.1.94.Final</netty.version>
        <project.build.sourceEncoding>UTF-8</project.build.sourceEncoding>
        <reactor.netty.version>1.0.39</reactor.netty.version>
        <scala.maven.plugin.version>4.8.1</scala.maven.plugin.version>
        <scalamock.version>5.2.0</scalamock.version>
        <scalastyle.maven.plugin.version>1.0.0</scalastyle.maven.plugin.version>
        <scalatest.maven.version>2.2.0</scalatest.maven.version>
<<<<<<< HEAD
        <scalatest.version>3.2.15</scalatest.version>
=======
        <scalatest.version>3.2.17</scalatest.version>
>>>>>>> d6f17622
        <shadingPrefix>azure_kusto_spark</shadingPrefix>
        <slf4j.version>1.8.0-beta4</slf4j.version>
        <specs2.version>3.6.5</specs2.version>
    </properties>

    <inceptionYear>2018</inceptionYear>
    <scm>
        <url>scm:git:https://github.com/Azure/azure-kusto-spark</url>
        <connection>scm:git:https://github.com/Azure/azure-kusto-spark</connection>
    </scm>
    <url>https://github.com/Azure/azure-kusto-spark</url>
    <licenses>
        <license>
            <name>Apache 2.0 License</name>
            <url>http://www.apache.org/licenses/LICENSE-2.0.html</url>
            <distribution>repo</distribution>
        </license>
    </licenses>
    <developers>
        <developer>
            <id>microsoft</id>
            <name>Microsoft</name>
        </developer>
    </developers>

    <modules>
        <module>connector</module>
        <module>samples</module>
    </modules>

    <build>
        <plugins>
            <plugin>
                <groupId>org.codehaus.mojo</groupId>
                <artifactId>flatten-maven-plugin</artifactId>
                <version>${maven.flatten.version}</version>
                <configuration>
                    <flattenMode>oss</flattenMode>
                </configuration>
                <executions>
                    <!-- enable flattening -->
                    <execution>
                        <id>flatten</id>
                        <phase>process-resources</phase>
                        <goals>
                            <goal>flatten</goal>
                        </goals>
                    </execution>
                    <!-- ensure proper cleanup -->
                    <execution>
                        <id>flatten.clean</id>
                        <phase>clean</phase>
                        <goals>
                            <goal>clean</goal>
                        </goals>
                    </execution>
                </executions>
            </plugin>
        </plugins>
    </build>
    <dependencyManagement>
        <dependencies>
            <dependency>
                <groupId>com.azure</groupId>
                <artifactId>azure-sdk-bom</artifactId>
                <version>${azure.bom.version}</version>
                <type>pom</type>
                <scope>import</scope>
            </dependency>
        </dependencies>
    </dependencyManagement>
</project><|MERGE_RESOLUTION|>--- conflicted
+++ resolved
@@ -10,18 +10,11 @@
     <properties>
         <revision>5.0.3</revision>
         <!-- Spark dependencies -->
-<<<<<<< HEAD
         <scala.version.major>2.11</scala.version.major>
         <scala.version.minor>12</scala.version.minor>
         <spark.version.major>2.4</spark.version.major>
         <spark.version.minor>0</spark.version.minor>
 
-=======
-        <scala.version.major>2.12</scala.version.major>
-        <scala.version.minor>17</scala.version.minor>
-        <spark.version.major>3.0</spark.version.major>
-        <spark.version.minor>1</spark.version.minor>
->>>>>>> d6f17622
         <!-- other dependencies -->
         <azure.bom.version>1.2.14</azure.bom.version>
         <!-- versions from https://learn.microsoft.com/en-us/azure/databricks/release-notes/runtime/13.2-->
@@ -33,11 +26,7 @@
         <junit4.version>4.13.2</junit4.version>
         <commons.lang3.version>3.12.0</commons.lang3.version>
         <hadoop.version>3.3.6</hadoop.version>
-<<<<<<< HEAD
-        <kusto.sdk.version>5.0.2</kusto.sdk.version>
-=======
         <kusto.sdk.version>5.0.3</kusto.sdk.version>
->>>>>>> d6f17622
         <java.source.version>1.8</java.source.version>
         <java.target.version>1.8</java.target.version>
         <!-- test dependencies -->
@@ -55,11 +44,7 @@
         <scalamock.version>5.2.0</scalamock.version>
         <scalastyle.maven.plugin.version>1.0.0</scalastyle.maven.plugin.version>
         <scalatest.maven.version>2.2.0</scalatest.maven.version>
-<<<<<<< HEAD
-        <scalatest.version>3.2.15</scalatest.version>
-=======
         <scalatest.version>3.2.17</scalatest.version>
->>>>>>> d6f17622
         <shadingPrefix>azure_kusto_spark</shadingPrefix>
         <slf4j.version>1.8.0-beta4</slf4j.version>
         <specs2.version>3.6.5</specs2.version>
