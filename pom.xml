--- conflicted
+++ resolved
@@ -8,11 +8,7 @@
     <packaging>pom</packaging>
     <version>${revision}</version>
     <properties>
-<<<<<<< HEAD
-        <revision>2.9.0</revision>
-=======
         <revision>2.9.1</revision>
->>>>>>> 5edf9036
 
         <!-- Spark dependencies -->
         <scala.version.major>2.11</scala.version.major>
