--- conflicted
+++ resolved
@@ -8,11 +8,7 @@
     <packaging>pom</packaging>
     <version>${revision}</version>
     <properties>
-<<<<<<< HEAD
-        <revision>3.1.8-Synapse</revision>
-=======
-        <revision>3.1.10</revision>
->>>>>>> 79e6eb87
+        <revision>3.1.10-Synapse</revision>
 
         <!-- Spark dependencies -->
         <scala.version.major>2.12</scala.version.major>
