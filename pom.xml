--- conflicted
+++ resolved
@@ -8,27 +8,16 @@
     <packaging>pom</packaging>
     <version>${revision}</version>
     <properties>
-<<<<<<< HEAD
-        <revision>2.6.0</revision>
+        <!-- Spark dependencies -->
+        <revision>2.7.0</revision>
         <scala.version.major>2.11</scala.version.major>
         <scala.version.minor>12</scala.version.minor>
         <specs2.version>3.6.5</specs2.version>
         <spark.version.major>2.4</spark.version.major>
         <spark.version.minor>0</spark.version.minor>
-        <kusto-sdk.version>2.6.0</kusto-sdk.version>
-=======
-        <revision>2.7.0</revision>
-
-        <!-- Spark dependencies -->
-        <scala.version.major>2.12</scala.version.major>
-        <scala.version.minor>11</scala.version.minor>
-        <specs2.version>3.6.5</specs2.version>
-        <spark.version.major>3.0</spark.version.major>
-        <spark.version.minor>1</spark.version.minor>
 
         <!-- other dependencies -->
         <kusto-sdk.version>2.7.0</kusto-sdk.version>
->>>>>>> cf9f0321
         <project.build.sourceEncoding>UTF-8</project.build.sourceEncoding>
         <maven-source-plugin.version>3.0.1</maven-source-plugin.version>
         <maven-javadoc-plugin.version>3.1.0</maven-javadoc-plugin.version>
