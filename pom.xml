--- conflicted
+++ resolved
@@ -8,11 +8,7 @@
     <packaging>pom</packaging>
     <version>${revision}</version>
     <properties>
-<<<<<<< HEAD
-        <revision>5.0.1</revision>
-=======
-        <revision>5.0.2</revision>
->>>>>>> 0f089296
+        <revision>5.0.3</revision>
         <!-- Spark dependencies -->
         <scala.version.major>2.12</scala.version.major>
         <scala.version.minor>17</scala.version.minor>
@@ -27,15 +23,10 @@
         <!-- Deprecate only after full migration to azure storage 12-->
         <azure-storage.version>8.6.6</azure-storage.version>
         <jsonsmart.version>2.4.10</jsonsmart.version>
-<<<<<<< HEAD
+        <commons.lang3.version>3.12.0</commons.lang3.version>
         <hadoop.version>3.3.5</hadoop.version>
         <kusto.sdk.version>5.0.1</kusto.sdk.version>
-=======
-        <commons.lang3.version>3.12.0</commons.lang3.version>
-        <hadoop.version>3.3.4</hadoop.version>
-        <kusto.sdk.version>5.0.1</kusto.sdk.version>
         <!-- test dependencies -->
->>>>>>> 0f089296
         <maven.flatten.version>1.4.1</maven.flatten.version>
         <maven.jar.plugin.version>3.3.0</maven.jar.plugin.version>
         <maven.source.plugin.version>3.0.1</maven.source.plugin.version>
