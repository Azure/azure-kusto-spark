<?xml version="1.0" encoding="UTF-8"?>
<project xmlns="http://maven.apache.org/POM/4.0.0"
         xmlns:xsi="http://www.w3.org/2001/XMLSchema-instance"
         xsi:schemaLocation="http://maven.apache.org/POM/4.0.0 http://maven.apache.org/xsd/maven-4.0.0.xsd">
    <modelVersion>4.0.0</modelVersion>
    <groupId>com.microsoft.azure.kusto</groupId>
    <artifactId>azure-kusto-spark</artifactId>
    <packaging>pom</packaging>
    <version>${revision}</version>
    <properties>
<<<<<<< HEAD
        <revision>5.0.0</revision>
        <!-- Spark dependencies -->
        <scala.version.major>2.11</scala.version.major>
        <scala.version.minor>12</scala.version.minor>
        <spark.version.major>2.4</spark.version.major>
        <spark.version.minor>0</spark.version.minor>

=======
        <revision>5.0.1</revision>
        <!-- Spark dependencies -->
        <scala.version.major>2.12</scala.version.major>
        <scala.version.minor>17</scala.version.minor>
        <spark.version.major>3.0</spark.version.major>
        <spark.version.minor>1</spark.version.minor>
>>>>>>> 0d37ffbc
        <!-- other dependencies -->
        <azure.bom.version>1.2.4</azure.bom.version>
        <!-- Deprecate only after full migration to azure storage 12-->
        <azure-storage.version>8.6.6</azure-storage.version>
        <commons.lang3.version>3.9</commons.lang3.version>
        <fasterxml.jackson.version>[2.11.0,2.13.0)</fasterxml.jackson.version>
        <fasterxml.jackson.databind.version>2.13.4.2</fasterxml.jackson.databind.version>
        <jsonsmart.version>2.4.10</jsonsmart.version>
        <hadoop.version>3.3.5</hadoop.version>
        <kusto.sdk.version>5.0.0</kusto.sdk.version>
        <maven.flatten.version>1.4.1</maven.flatten.version>
        <maven.jar.plugin.version>3.3.0</maven.jar.plugin.version>
        <maven.source.plugin.version>3.0.1</maven.source.plugin.version>
        <maven.surefire.plugin.version>3.0.0</maven.surefire.plugin.version>
        <mockito.version>1.10.19</mockito.version>
        <project.build.sourceEncoding>UTF-8</project.build.sourceEncoding>
        <scala.maven.plugin.version>4.8.1</scala.maven.plugin.version>
        <scalamock.version>5.2.0</scalamock.version>
        <scalastyle.maven.plugin.version>1.0.0</scalastyle.maven.plugin.version>
        <scalatest.maven.version>2.2.0</scalatest.maven.version>
        <scalatest.version>3.2.15</scalatest.version>
        <slf4j.version>1.8.0-beta4</slf4j.version>
        <specs2.version>3.6.5</specs2.version>
    </properties>

    <inceptionYear>2018</inceptionYear>
    <scm>
        <url>scm:git:https://github.com/Azure/azure-kusto-spark</url>
        <connection>scm:git:https://github.com/Azure/azure-kusto-spark</connection>
    </scm>
    <url>https://github.com/Azure/azure-kusto-spark</url>
    <licenses>
        <license>
            <name>Apache 2.0 License</name>
            <url>http://www.apache.org/licenses/LICENSE-2.0.html</url>
            <distribution>repo</distribution>
        </license>
    </licenses>
    <developers>
        <developer>
            <id>microsoft</id>
            <name>Microsoft</name>
        </developer>
    </developers>

    <modules>
        <module>connector</module>
        <module>samples</module>
    </modules>

    <build>
        <plugins>
            <plugin>
                <groupId>org.codehaus.mojo</groupId>
                <artifactId>flatten-maven-plugin</artifactId>
                <version>${maven.flatten.version}</version>
                <configuration>
                    <flattenMode>oss</flattenMode>
                </configuration>
                <executions>
                    <!-- enable flattening -->
                    <execution>
                        <id>flatten</id>
                        <phase>process-resources</phase>
                        <goals>
                            <goal>flatten</goal>
                        </goals>
                    </execution>
                    <!-- ensure proper cleanup -->
                    <execution>
                        <id>flatten.clean</id>
                        <phase>clean</phase>
                        <goals>
                            <goal>clean</goal>
                        </goals>
                    </execution>
                </executions>
            </plugin>
        </plugins>
    </build>
    <dependencyManagement>
        <dependencies>
            <dependency>
                <groupId>com.azure</groupId>
                <artifactId>azure-sdk-bom</artifactId>
                <version>${azure.bom.version}</version>
                <type>pom</type>
                <scope>import</scope>
            </dependency>
        </dependencies>
    </dependencyManagement>
</project><|MERGE_RESOLUTION|>--- conflicted
+++ resolved
@@ -8,22 +8,13 @@
     <packaging>pom</packaging>
     <version>${revision}</version>
     <properties>
-<<<<<<< HEAD
-        <revision>5.0.0</revision>
+        <revision>5.0.1</revision>
         <!-- Spark dependencies -->
         <scala.version.major>2.11</scala.version.major>
         <scala.version.minor>12</scala.version.minor>
         <spark.version.major>2.4</spark.version.major>
         <spark.version.minor>0</spark.version.minor>
 
-=======
-        <revision>5.0.1</revision>
-        <!-- Spark dependencies -->
-        <scala.version.major>2.12</scala.version.major>
-        <scala.version.minor>17</scala.version.minor>
-        <spark.version.major>3.0</spark.version.major>
-        <spark.version.minor>1</spark.version.minor>
->>>>>>> 0d37ffbc
         <!-- other dependencies -->
         <azure.bom.version>1.2.4</azure.bom.version>
         <!-- Deprecate only after full migration to azure storage 12-->
