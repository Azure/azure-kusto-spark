# Compiled class file
*.class

# Log file
*.log
<<<<<<< HEAD
*.logs

# Package Files #
*.jar
*.war
*.nar
*.ear
*.zip
*.tar.gz
*.rar

# IDEA
*.iml
.idea/
out/
.eclipse
# Eclipse Core
.project
# JDT-specific (Eclipse Java Development Tools)
.classpath
scalastyle-output.xml

# Maven
target/
pom.xml.tag
pom.xml.releaseBackup
pom.xml.versionsBackup
pom.xml.next
.flattened-pom.xml
release.properties
dependency-reduced-pom.xml
buildNumber.properties
.mvn/timing.properties
.mvn/wrapper/maven-wrapper.jar

# sbt specific
.cache/
.history/
.lib/
dist/*
target/
lib_managed/
src_managed/
project/boot/
project/plugins/project/
=======
*.vspscc
*.vssscc
.builds
*.pidb
*.svclog
*.scc

# Chutzpah Test files
_Chutzpah*

# Visual C++ cache files
ipch/
*.aps
*.ncb
*.opensdf
*.sdf
*.cachefile

# Visual Studio profiler
*.psess
*.vsp
*.vspx
*.sap

# TFS 2012 Local Workspace
$tf/

# Guidance Automation Toolkit
*.gpState

# ReSharper is a .NET coding add-in
_ReSharper*/
*.[Rr]e[Ss]harper
*.DotSettings.user

# JustCode is a .NET coding add-in
.JustCode

# TeamCity is a build add-in
_TeamCity*

# DotCover is a Code Coverage Tool
*.dotCover

# NCrunch
_NCrunch_*
.*crunch*.local.xml
nCrunchTemp_*
*ncrunchsolution

# MightyMoose
*.mm.*
AutoTest.Net/

# Web workbench (sass)
.sass-cache/

# Installshield output folder
[Ee]xpress/

# DocProject is a documentation generator add-in
DocProject/buildhelp/
DocProject/Help/*.HxT
DocProject/Help/*.HxC
DocProject/Help/*.hhc
DocProject/Help/*.hhk
DocProject/Help/*.hhp
DocProject/Help/Html2
DocProject/Help/html

# Click-Once directory
publish/

# Publish Web Output
*.[Pp]ublish.xml
*.azurePubxml
# TODO: Comment the next line if you want to checkin your web deploy settings 
# but database connection strings (with potential passwords) will be unencrypted
*.pubxml
*.publishproj

# NuGet Packages
*.nupkg
# The packages folder can be ignored because of Package Restore
**/packages/*
# except build/, which is used as an MSBuild target.
!**/packages/build/
# Uncomment if necessary however generally it will be regenerated when needed
#!**/packages/repositories.config

# Windows Azure Build Output
csx/
*.build.csdef

# Windows Store app package directory
AppPackages/

# Visual Studio cache files
# files ending in .cache can be ignored
*.[Cc]ache
# but keep track of directories ending in .cache
!*.[Cc]ache/

# Others
ClientBin/
[Ss]tyle[Cc]op.*
~$*
*~
*.dbmdl
*.dbproj.schemaview
*.pfx
*.publishsettings
node_modules/
orleans.codegen.cs

# RIA/Silverlight projects
Generated_Code/

# Backup & report files from converting an old project file
# to a newer Visual Studio version. Backup files are not needed,
# because we have git ;-)
_UpgradeReport_Files/
Backup*/
UpgradeLog*.XML
UpgradeLog*.htm

# SQL Server files
*.mdf
*.ldf

# Business Intelligence projects
*.rdl.data
*.bim.layout
*.bim_*.settings

# Microsoft Fakes
FakesAssemblies/

# Node.js Tools for Visual Studio
.ntvs_analysis.dat

# Visual Studio 6 build log
*.plg

# Visual Studio 6 workspace options file
*.opt

# Visual Studio LightSwitch build output
**/*.HTMLClient/GeneratedArtifacts
**/*.DesktopClient/GeneratedArtifacts
**/*.DesktopClient/ModelManifest.xml
**/*.Server/GeneratedArtifacts
**/*.Server/ModelManifest.xml
_Pvt_Extensions



#################################################################################
# Other custom exclusions

*~

*.script.orig

# Ignore IntelliJ project and ouput files
connector/OinkSpark.iml
connector/dependency-reduced-pom.xml
connector/.idea/*
connector/target/*
connector/scalastyle-output.xml
samples/.idea/*
samples/target/*
.idea
*.iml
target

# Ignore tools output files
scalastyle-output.xml
>>>>>>> 82587524
<|MERGE_RESOLUTION|>--- conflicted
+++ resolved
@@ -3,7 +3,6 @@
 
 # Log file
 *.log
-<<<<<<< HEAD
 *.logs
 
 # Package Files #
@@ -48,184 +47,4 @@
 lib_managed/
 src_managed/
 project/boot/
-project/plugins/project/
-=======
-*.vspscc
-*.vssscc
-.builds
-*.pidb
-*.svclog
-*.scc
-
-# Chutzpah Test files
-_Chutzpah*
-
-# Visual C++ cache files
-ipch/
-*.aps
-*.ncb
-*.opensdf
-*.sdf
-*.cachefile
-
-# Visual Studio profiler
-*.psess
-*.vsp
-*.vspx
-*.sap
-
-# TFS 2012 Local Workspace
-$tf/
-
-# Guidance Automation Toolkit
-*.gpState
-
-# ReSharper is a .NET coding add-in
-_ReSharper*/
-*.[Rr]e[Ss]harper
-*.DotSettings.user
-
-# JustCode is a .NET coding add-in
-.JustCode
-
-# TeamCity is a build add-in
-_TeamCity*
-
-# DotCover is a Code Coverage Tool
-*.dotCover
-
-# NCrunch
-_NCrunch_*
-.*crunch*.local.xml
-nCrunchTemp_*
-*ncrunchsolution
-
-# MightyMoose
-*.mm.*
-AutoTest.Net/
-
-# Web workbench (sass)
-.sass-cache/
-
-# Installshield output folder
-[Ee]xpress/
-
-# DocProject is a documentation generator add-in
-DocProject/buildhelp/
-DocProject/Help/*.HxT
-DocProject/Help/*.HxC
-DocProject/Help/*.hhc
-DocProject/Help/*.hhk
-DocProject/Help/*.hhp
-DocProject/Help/Html2
-DocProject/Help/html
-
-# Click-Once directory
-publish/
-
-# Publish Web Output
-*.[Pp]ublish.xml
-*.azurePubxml
-# TODO: Comment the next line if you want to checkin your web deploy settings 
-# but database connection strings (with potential passwords) will be unencrypted
-*.pubxml
-*.publishproj
-
-# NuGet Packages
-*.nupkg
-# The packages folder can be ignored because of Package Restore
-**/packages/*
-# except build/, which is used as an MSBuild target.
-!**/packages/build/
-# Uncomment if necessary however generally it will be regenerated when needed
-#!**/packages/repositories.config
-
-# Windows Azure Build Output
-csx/
-*.build.csdef
-
-# Windows Store app package directory
-AppPackages/
-
-# Visual Studio cache files
-# files ending in .cache can be ignored
-*.[Cc]ache
-# but keep track of directories ending in .cache
-!*.[Cc]ache/
-
-# Others
-ClientBin/
-[Ss]tyle[Cc]op.*
-~$*
-*~
-*.dbmdl
-*.dbproj.schemaview
-*.pfx
-*.publishsettings
-node_modules/
-orleans.codegen.cs
-
-# RIA/Silverlight projects
-Generated_Code/
-
-# Backup & report files from converting an old project file
-# to a newer Visual Studio version. Backup files are not needed,
-# because we have git ;-)
-_UpgradeReport_Files/
-Backup*/
-UpgradeLog*.XML
-UpgradeLog*.htm
-
-# SQL Server files
-*.mdf
-*.ldf
-
-# Business Intelligence projects
-*.rdl.data
-*.bim.layout
-*.bim_*.settings
-
-# Microsoft Fakes
-FakesAssemblies/
-
-# Node.js Tools for Visual Studio
-.ntvs_analysis.dat
-
-# Visual Studio 6 build log
-*.plg
-
-# Visual Studio 6 workspace options file
-*.opt
-
-# Visual Studio LightSwitch build output
-**/*.HTMLClient/GeneratedArtifacts
-**/*.DesktopClient/GeneratedArtifacts
-**/*.DesktopClient/ModelManifest.xml
-**/*.Server/GeneratedArtifacts
-**/*.Server/ModelManifest.xml
-_Pvt_Extensions
-
-
-
-#################################################################################
-# Other custom exclusions
-
-*~
-
-*.script.orig
-
-# Ignore IntelliJ project and ouput files
-connector/OinkSpark.iml
-connector/dependency-reduced-pom.xml
-connector/.idea/*
-connector/target/*
-connector/scalastyle-output.xml
-samples/.idea/*
-samples/target/*
-.idea
-*.iml
-target
-
-# Ignore tools output files
-scalastyle-output.xml
->>>>>>> 82587524
+project/plugins/project/