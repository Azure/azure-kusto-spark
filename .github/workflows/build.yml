--- conflicted
+++ resolved
@@ -17,24 +17,14 @@
           java-version: 8
           cache: 'maven'
       - name: Run the Maven verify phase
-<<<<<<< HEAD
         env:
-          kustoAadAuthorityID: ${{secrets.TENANT_ID}}
-          kustoAadAppSecret: ${{secrets.APP_SECRET}}
-          kustoDatabase: ${{secrets.DATABASE}}
-          kustoCluster: ${{secrets.CLUSTER}}
-          SecretPath: ${{secrets.SECRET_PATH}}
-          kustoAadAppId: ${{secrets.APP_ID}}
-        run: mvn clean verify -DkustoAadAppId=${{secrets.APP_ID}} -DkustoAadAuthorityID=${{secrets.TENANT_ID}} -DkustoAadAppSecret=${{secrets.APP_SECRET}} -DkustoDatabase=${{secrets.DATABASE}} -DkustoCluster=${{secrets.CLUSTER}} -DSecretPath=${{secrets.SECRET_PATH}}
-=======
-        run: mvn clean verify -DkustoAadAppId=${{ secrets.APP_ID }} -DkustoAadAuthorityID=${{ secrets.TENANT_ID }} -DkustoAadAppSecret=${{ secrets.APP_SECRET }} -DkustoDatabase=${{ secrets.DATABASE }} -DkustoCluster=${{ secrets.CLUSTER }} 
-        env:
-          kustoAadAppId: ${{ secrets.APP_ID }}
-          DkustoAadAuthorityID: ${{ secrets.TENANT_ID }}
+          kustoAadAuthorityID: ${{ secrets.TENANT_ID }}
           kustoAadAppSecret: ${{ secrets.APP_SECRET }}
           kustoDatabase: ${{ secrets.DATABASE }}
           kustoCluster: ${{ secrets.CLUSTER }}
->>>>>>> 6390de52
+          SecretPath: ${{ secrets.SECRET_PATH }}
+          kustoAadAppId: ${{secrets.APP_ID}}
+        run: mvn clean verify -DkustoAadAppId=${{ secrets.APP_ID }} -DkustoAadAuthorityID=${{ secrets.TENANT_ID }} -DkustoAadAppSecret=${{ secrets.APP_SECRET }} -DkustoDatabase=${{ secrets.DATABASE }} -DkustoCluster=${{ secrets.CLUSTER }} -DSecretPath=${{ secrets.SECRET_PATH }}
       - name: Publish Unit Test Results
         uses: EnricoMi/publish-unit-test-result-action@v2
         if: always()
