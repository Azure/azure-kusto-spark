package com.microsoft.kusto.spark.datasink

<<<<<<< HEAD
import java.util.concurrent.TimeUnit
import com.microsoft.azure.kusto.data.ClientRequestProperties
import com.microsoft.azure.kusto.ingest.result.{IngestionErrorCode, IngestionStatus, OperationStatus}
import com.microsoft.azure.storage.StorageException
import com.microsoft.kusto.spark.authentication.KustoAuthentication
import com.microsoft.kusto.spark.common.KustoCoordinates
import com.microsoft.kusto.spark.datasink.KustoWriter.DelayPeriodBetweenCalls
import com.microsoft.kusto.spark.utils.CslCommandsGenerator.{generateExtentTagsDropByPrefixCommand, generateTableAlterMergePolicyCommand}
=======
import com.microsoft.azure.kusto.ingest.result.{IngestionStatus, OperationStatus}
import com.microsoft.azure.storage.StorageException
import com.microsoft.kusto.spark.authentication.KustoAuthentication
import com.microsoft.kusto.spark.utils.CslCommandsGenerator.generateTableAlterMergePolicyCommand
import com.microsoft.kusto.spark.utils.KustoClientCache.getClient
>>>>>>> 7a4c27c8
import com.microsoft.kusto.spark.utils.KustoConstants.IngestSkippedTrace
import com.microsoft.kusto.spark.utils.{KustoConstants, KustoDataSourceUtils => KDSU}
import org.apache.commons.lang3.exception.ExceptionUtils
import org.apache.spark.SparkContext
import org.apache.spark.util.CollectionAccumulator
import shaded.parquet.org.codehaus.jackson.map.ObjectMapper

import java.util.concurrent.TimeUnit
import scala.collection.JavaConverters._
import scala.concurrent.ExecutionContext.Implicits.global
import scala.concurrent.{Await, Future, TimeoutException}
import scala.util.{Failure, Success, Try}

object FinalizeHelper {
  private val logClassName = this.getClass.getSimpleName

  private[kusto] def finalizeIngestionWhenWorkersSucceeded(partitionsResults: CollectionAccumulator[PartitionResult],
                                                           sparkContext: SparkContext,
                                                           transactionWriteParams: TransactionWriteParams
                                                          ): Unit = {
    val kustoClient = getClient(transactionWriteParams.tableCoordinates.clusterUrl,transactionWriteParams.authentication,
      transactionWriteParams.tableCoordinates.ingestionUrl,transactionWriteParams.tableCoordinates.clusterAlias)
    if (!kustoClient.shouldIngestData(transactionWriteParams.tableCoordinates,
      transactionWriteParams.writeOptions.maybeSparkIngestionProperties, transactionWriteParams.tableExists,
      transactionWriteParams.crp)) {
      KDSU.logInfo(logClassName, s"$IngestSkippedTrace '${transactionWriteParams.tableCoordinates.table}'")
    } else {
      val mergeTask = Future {
        val requestId = transactionWriteParams.writeOptions.requestId
        val ingestionInfoString = s"RequestId: $requestId cluster: '${transactionWriteParams.tableCoordinates.clusterAlias}', " +
          s"database: '${transactionWriteParams.tableCoordinates.database}', table: '${transactionWriteParams.tmpTableName}' " +
          s"${transactionWriteParams.batchIdIfExists}"
        KDSU.logInfo(logClassName, s"Polling on ingestion results for requestId: $requestId, will move data to " +
          "destination table when finished")
        try {
<<<<<<< HEAD
          if (writeOptions.pollingOnDriver) {
            partitionsResults.value.asScala.foreach(partitionResult => pollOnResult(partitionResult,loggerName, requestId, writeOptions.timeout.toMillis,
              ingestionInfoString, !writeOptions.ensureNoDupBlobs))
=======
          if (transactionWriteParams.writeOptions.pollingOnDriver) {
            partitionsResults.value.asScala.foreach(partitionResult => pollOnResult(partitionResult, logClassName, requestId,
              transactionWriteParams.writeOptions.timeout.toMillis,
              ingestionInfoString))
>>>>>>> 7a4c27c8
          } else {
            KDSU.logWarn(logClassName, "IMPORTANT: It's highly recommended to set pollingOnDriver to true " +
              "on production!\tRead here why " +
              "https://github.com/Azure/azure-kusto-spark/blob/master/docs/KustoSink.md#supported-options")
            // Specifiying numSlices = 1 so that only one task is created
            val resultsRdd = sparkContext.parallelize(partitionsResults.value.asScala, numSlices = 1)
            resultsRdd.sparkContext.setJobDescription("Polling on ingestion results")
            resultsRdd.foreachPartition((results: Iterator[PartitionResult]) => results.foreach(
<<<<<<< HEAD
              partitionResult => pollOnResult(partitionResult,loggerName, requestId, writeOptions.timeout.toMillis,
                ingestionInfoString, !writeOptions.ensureNoDupBlobs)
=======
              partitionResult => pollOnResult(partitionResult, logClassName, requestId,
                transactionWriteParams.writeOptions.timeout.toMillis,
                ingestionInfoString)
>>>>>>> 7a4c27c8
            ))
          }
          if (partitionsResults.value.size > 0) {
            val moveOperation = (_: Int) => {
              kustoClient.executeEngine(transactionWriteParams.tableCoordinates.database,
                generateTableAlterMergePolicyCommand(transactionWriteParams.tmpTableName, allowMerge = false,
                  allowRebuild = false), transactionWriteParams.crp)
              kustoClient.moveExtents(transactionWriteParams.tableCoordinates.database,
                transactionWriteParams.tmpTableName, transactionWriteParams.tableCoordinates.table.get,
                transactionWriteParams.crp, transactionWriteParams.writeOptions)
            }
            // Move data to real table
            // Protect tmp table from merge/rebuild and move data to the table requested by customer. This operation is atomic.
            // We are using the ingestIfNotExists Tags here too (on top of the check at the start of the flow) so that if
            // several flows started together only one of them would ingest
<<<<<<< HEAD
            KDSU.logInfo(myName, s"Final ingestion step: Moving extents from '$tmpTableName, requestId: ${writeOptions.requestId}," +
              s"$batchIdIfExists")

            // Drop dedup tags
            if (writeOptions.ensureNoDupBlobs){
              val pref = KDSU.getDedupTagsPrefix(writeOptions.requestId, batchIdIfExists)
              kustoClient.executeEngine(coordinates.database, generateExtentTagsDropByPrefixCommand(tmpTableName, pref), crp)
            }

            if (writeOptions.pollingOnDriver) {
=======
            KDSU.logInfo(logClassName, s"Final ingestion step: Moving extents from '${transactionWriteParams.tmpTableName}, " +
              s"requestId: ${transactionWriteParams.writeOptions.requestId},${transactionWriteParams.batchIdIfExists}")
            if (transactionWriteParams.writeOptions.pollingOnDriver) {
>>>>>>> 7a4c27c8
              moveOperation(0)
            } else {
              // Specifying numSlices = 1 so that only one task is created
              val moveExtentsRdd = sparkContext.parallelize(Seq(1), numSlices = 1)
              moveExtentsRdd.sparkContext.setJobDescription("Moving extents to target table")
              moveExtentsRdd.foreach(moveOperation)
            }
            KDSU.logInfo(logClassName, "Write to Kusto table " +
              s"'${transactionWriteParams.tableCoordinates.table.getOrElse("")}' finished successfully " +
              s"requestId: ${transactionWriteParams.writeOptions.requestId} ${transactionWriteParams.batchIdIfExists}")
          } else {
            KDSU.logWarn(logClassName, "Write to Kusto table " +
              s"'${transactionWriteParams.tableCoordinates.table.getOrElse("")}' finished with no data written " +
              s"requestId: ${transactionWriteParams.writeOptions.requestId} ${transactionWriteParams.batchIdIfExists}")
          }
        } catch {
          case ex: Exception =>
            KDSU.reportExceptionAndThrow(
              logClassName,
              ex,
              "Trying to poll on pending ingestions",
              transactionWriteParams.tableCoordinates.clusterUrl,
              transactionWriteParams.tableCoordinates.database,
              transactionWriteParams.tableCoordinates.table.getOrElse("Unspecified table name"),
              transactionWriteParams.writeOptions.requestId
            )
        } finally {
          kustoClient.cleanupIngestionByProducts(transactionWriteParams.tableCoordinates.database,
            transactionWriteParams.tmpTableName, transactionWriteParams.crp)
        }
      }
      if (!transactionWriteParams.writeOptions.isAsync) {
        try {
          Await.result(mergeTask, transactionWriteParams.writeOptions.timeout)
        } catch {
          case _: TimeoutException =>
            KDSU.reportExceptionAndThrow(
              logClassName,
              new TimeoutException("Timed out polling on ingestion status"),
              "Polling on ingestion status", transactionWriteParams.tableCoordinates.clusterUrl,
              transactionWriteParams.tableCoordinates.database, transactionWriteParams.tableCoordinates.table.getOrElse
              ("Unspecified table name"))
        }
      }
    }
  }

<<<<<<< HEAD
  def pollOnResult(partitionResult: PartitionResult, loggerName: String, requestId:String, timeout: Long, ingestionInfoString: String, shouldThrowOnTagsAlreadyExists: Boolean): Unit = {
=======
  def pollOnResult(partitionResult: PartitionResult, loggerName: String, requestId: String, timeout: Long, ingestionInfoString: String): Unit = {
>>>>>>> 7a4c27c8
    var finalRes: Option[IngestionStatus] = None
    KDSU.doWhile[Option[IngestionStatus]](
      () => {
        try {
          finalRes = Some(partitionResult.ingestionResult.getIngestionStatusCollection.get(0))
          finalRes
        } catch {
          case e: StorageException =>
            KDSU.logWarn(loggerName, "Failed to fetch operation status transiently - will keep polling. " +
              s"RequestId: $requestId. Error: ${ExceptionUtils.getStackTrace(e)}")
            None
          case e: Exception => KDSU.reportExceptionAndThrow(loggerName, e, s"Failed to fetch operation status. RequestId: $requestId");
            None
        }
      },
      0,
      KustoConstants.DefaultPeriodicSamplePeriod.toMillis.toInt,
      res => {
        val pending = res.isDefined && res.get.status == OperationStatus.Pending
        if (pending) {
          KDSU.logDebug(loggerName, s"Polling on result for partition: '${partitionResult.partitionId}' in requestId: $requestId, status is-'Pending'")
        }
        pending
      },
      res => finalRes = res,
      maxWaitTimeBetweenCallsMillis = KDSU.WriteInitialMaxWaitTime.toMillis.toInt,
      maxWaitTimeAfterMinute = KDSU.WriteMaxWaitTime.toMillis.toInt)
      .await(timeout, TimeUnit.MILLISECONDS)

    if (finalRes.isDefined) {
      finalRes.get.status match {
        case OperationStatus.Pending =>
          throw new RuntimeException(s"Ingestion to Kusto failed on timeout failure. $ingestionInfoString, " +
            s"partition: '${partitionResult.partitionId}'")
        case OperationStatus.Succeeded =>
          KDSU.logInfo(loggerName, s"Ingestion to Kusto succeeded. $ingestionInfoString, " +
            s"partition: '${partitionResult.partitionId}', from: '${finalRes.get.ingestionSourcePath}', " +
            s"Operation ${finalRes.get.operationId}")
        case OperationStatus.Skipped =>
          // TODO: should we throw ?
          KDSU.logInfo(loggerName, s"Ingestion to Kusto skipped. $ingestionInfoString, " +
            s"partition: '${partitionResult.partitionId}', from: '${finalRes.get.ingestionSourcePath}', " +
            s"Operation ${finalRes.get.operationId}")
        case otherStatus: Any =>
          // TODO error code should be added to java client
          if (finalRes.get.errorCodeString != "Skipped_IngestByTagAlreadyExists"){
              throw new RuntimeException(s"Ingestion to Kusto failed with status '$otherStatus'." +
                s" $ingestionInfoString, partition: '${partitionResult.partitionId}'. Ingestion info: '${
                  new ObjectMapper()
                    .writerWithDefaultPrettyPrinter
                    .writeValueAsString(finalRes.get)
                }'")
          } else if (shouldThrowOnTagsAlreadyExists) {
            // TODO - think about this logic and other cases that should not throw all (maybe everything that starts with skip? this actualy
            //  seems like a bug in engine that the operation status is not Skipped)
            //  (Skipped_IngestByTagAlreadyExists is relevant for dedup flow only as in other cases we cancel the ingestion altogether)
            throw new RuntimeException(s"Ingestion to Kusto skipped with status '$otherStatus'." +
              s" $ingestionInfoString, partition: '${partitionResult.partitionId}'. Ingestion info: '${
                new ObjectMapper()
                  .writerWithDefaultPrettyPrinter
                  .writeValueAsString(finalRes.get)
              }'")
          }
          KDSU.logInfo(loggerName, s"Ingestion to Kusto failed. $ingestionInfoString, " +
            s"partition: '${partitionResult.partitionId}', from: '${finalRes.get.ingestionSourcePath}', " +
            s"Operation ${finalRes.get.operationId}")
      }
    } else {
      throw new RuntimeException("Failed to poll on ingestion status.")
    }
  }
}<|MERGE_RESOLUTION|>--- conflicted
+++ resolved
@@ -1,132 +1,98 @@
 package com.microsoft.kusto.spark.datasink
 
-<<<<<<< HEAD
 import java.util.concurrent.TimeUnit
 import com.microsoft.azure.kusto.data.ClientRequestProperties
 import com.microsoft.azure.kusto.ingest.result.{IngestionErrorCode, IngestionStatus, OperationStatus}
 import com.microsoft.azure.storage.StorageException
 import com.microsoft.kusto.spark.authentication.KustoAuthentication
 import com.microsoft.kusto.spark.common.KustoCoordinates
-import com.microsoft.kusto.spark.datasink.KustoWriter.DelayPeriodBetweenCalls
 import com.microsoft.kusto.spark.utils.CslCommandsGenerator.{generateExtentTagsDropByPrefixCommand, generateTableAlterMergePolicyCommand}
-=======
-import com.microsoft.azure.kusto.ingest.result.{IngestionStatus, OperationStatus}
-import com.microsoft.azure.storage.StorageException
-import com.microsoft.kusto.spark.authentication.KustoAuthentication
-import com.microsoft.kusto.spark.utils.CslCommandsGenerator.generateTableAlterMergePolicyCommand
-import com.microsoft.kusto.spark.utils.KustoClientCache.getClient
->>>>>>> 7a4c27c8
 import com.microsoft.kusto.spark.utils.KustoConstants.IngestSkippedTrace
-import com.microsoft.kusto.spark.utils.{KustoConstants, KustoDataSourceUtils => KDSU}
 import org.apache.commons.lang3.exception.ExceptionUtils
+import shaded.parquet.org.codehaus.jackson.map.ObjectMapper
+import com.microsoft.kusto.spark.utils.{ExtendedKustoClient, KustoClientCache, KustoDataSourceUtils => KDSU, KustoConstants => KCONST}
 import org.apache.spark.SparkContext
 import org.apache.spark.util.CollectionAccumulator
-import shaded.parquet.org.codehaus.jackson.map.ObjectMapper
 
-import java.util.concurrent.TimeUnit
 import scala.collection.JavaConverters._
+import scala.concurrent.{Await, Future, TimeoutException}
 import scala.concurrent.ExecutionContext.Implicits.global
-import scala.concurrent.{Await, Future, TimeoutException}
-import scala.util.{Failure, Success, Try}
 
 object FinalizeHelper {
-  private val logClassName = this.getClass.getSimpleName
-
+  private val myName = this.getClass.getSimpleName
+  val DelayPeriodBetweenCalls: Int = KCONST.DefaultPeriodicSamplePeriod.toMillis.toInt
   private[kusto] def finalizeIngestionWhenWorkersSucceeded(partitionsResults: CollectionAccumulator[PartitionResult],
                                                            sparkContext: SparkContext,
+                                                           kustoClient: ExtendedKustoClient,
                                                            transactionWriteParams: TransactionWriteParams
                                                           ): Unit = {
-    val kustoClient = getClient(transactionWriteParams.tableCoordinates.clusterUrl,transactionWriteParams.authentication,
-      transactionWriteParams.tableCoordinates.ingestionUrl,transactionWriteParams.tableCoordinates.clusterAlias)
-    if (!kustoClient.shouldIngestData(transactionWriteParams.tableCoordinates,
-      transactionWriteParams.writeOptions.maybeSparkIngestionProperties, transactionWriteParams.tableExists,
-      transactionWriteParams.crp)) {
-      KDSU.logInfo(logClassName, s"$IngestSkippedTrace '${transactionWriteParams.tableCoordinates.table}'")
+    if (!kustoClient.shouldIngestData(transactionWriteParams.tableCoordinates, transactionWriteParams.writeOptions.maybeSparkIngestionProperties, transactionWriteParams.tableExists, transactionWriteParams.crp)) {
+      KDSU.logInfo(myName, s"$IngestSkippedTrace '${transactionWriteParams.tableCoordinates.table}'")
     } else {
       val mergeTask = Future {
+        val loggerName = myName
         val requestId = transactionWriteParams.writeOptions.requestId
         val ingestionInfoString = s"RequestId: $requestId cluster: '${transactionWriteParams.tableCoordinates.clusterAlias}', " +
-          s"database: '${transactionWriteParams.tableCoordinates.database}', table: '${transactionWriteParams.tmpTableName}' " +
-          s"${transactionWriteParams.batchIdIfExists}"
-        KDSU.logInfo(logClassName, s"Polling on ingestion results for requestId: $requestId, will move data to " +
-          "destination table when finished")
+          s"database: '${transactionWriteParams.tableCoordinates.database}', table: '${transactionWriteParams.tmpTableName}' ${transactionWriteParams.batchIdIfExists}"
+        KDSU.logInfo(loggerName, s"Polling on ingestion results for requestId: $requestId, will move data to " +
+          s"destination table when finished")
+
         try {
-<<<<<<< HEAD
-          if (writeOptions.pollingOnDriver) {
-            partitionsResults.value.asScala.foreach(partitionResult => pollOnResult(partitionResult,loggerName, requestId, writeOptions.timeout.toMillis,
-              ingestionInfoString, !writeOptions.ensureNoDupBlobs))
-=======
           if (transactionWriteParams.writeOptions.pollingOnDriver) {
-            partitionsResults.value.asScala.foreach(partitionResult => pollOnResult(partitionResult, logClassName, requestId,
-              transactionWriteParams.writeOptions.timeout.toMillis,
-              ingestionInfoString))
->>>>>>> 7a4c27c8
+            partitionsResults.value.asScala.foreach(partitionResult => pollOnResult(partitionResult,loggerName, requestId, transactionWriteParams.writeOptions.timeout.toMillis,
+              ingestionInfoString, !transactionWriteParams.writeOptions.ensureNoDupBlobs))
           } else {
-            KDSU.logWarn(logClassName, "IMPORTANT: It's highly recommended to set pollingOnDriver to true " +
-              "on production!\tRead here why " +
-              "https://github.com/Azure/azure-kusto-spark/blob/master/docs/KustoSink.md#supported-options")
+            KDSU.logWarn(myName, "IMPORTANT: It's highly recommended to set pollingOnDriver to true on production!\tRead here why https://github.com/Azure/azure-kusto-spark/blob/master/docs/KustoSink.md#supported-options")
             // Specifiying numSlices = 1 so that only one task is created
             val resultsRdd = sparkContext.parallelize(partitionsResults.value.asScala, numSlices = 1)
             resultsRdd.sparkContext.setJobDescription("Polling on ingestion results")
             resultsRdd.foreachPartition((results: Iterator[PartitionResult]) => results.foreach(
-<<<<<<< HEAD
-              partitionResult => pollOnResult(partitionResult,loggerName, requestId, writeOptions.timeout.toMillis,
-                ingestionInfoString, !writeOptions.ensureNoDupBlobs)
-=======
-              partitionResult => pollOnResult(partitionResult, logClassName, requestId,
-                transactionWriteParams.writeOptions.timeout.toMillis,
-                ingestionInfoString)
->>>>>>> 7a4c27c8
+              partitionResult => pollOnResult(partitionResult,loggerName, requestId, transactionWriteParams.writeOptions.timeout.toMillis,
+                ingestionInfoString, !transactionWriteParams.writeOptions.ensureNoDupBlobs)
             ))
           }
+
           if (partitionsResults.value.size > 0) {
             val moveOperation = (_: Int) => {
-              kustoClient.executeEngine(transactionWriteParams.tableCoordinates.database,
-                generateTableAlterMergePolicyCommand(transactionWriteParams.tmpTableName, allowMerge = false,
-                  allowRebuild = false), transactionWriteParams.crp)
-              kustoClient.moveExtents(transactionWriteParams.tableCoordinates.database,
-                transactionWriteParams.tmpTableName, transactionWriteParams.tableCoordinates.table.get,
-                transactionWriteParams.crp, transactionWriteParams.writeOptions)
+              val client = KustoClientCache.getClient(transactionWriteParams.tableCoordinates.clusterUrl, transactionWriteParams.authentication, transactionWriteParams.tableCoordinates.ingestionUrl,
+                transactionWriteParams.tableCoordinates.clusterAlias)
+              client.executeEngine(transactionWriteParams.tableCoordinates.database, generateTableAlterMergePolicyCommand(transactionWriteParams.tmpTableName,
+                allowMerge = false,
+                allowRebuild = false), transactionWriteParams.crp)
+              client.moveExtents(transactionWriteParams.tableCoordinates.database, transactionWriteParams.tmpTableName, transactionWriteParams.tableCoordinates.table.get, transactionWriteParams.crp, transactionWriteParams.writeOptions)
             }
             // Move data to real table
             // Protect tmp table from merge/rebuild and move data to the table requested by customer. This operation is atomic.
             // We are using the ingestIfNotExists Tags here too (on top of the check at the start of the flow) so that if
             // several flows started together only one of them would ingest
-<<<<<<< HEAD
-            KDSU.logInfo(myName, s"Final ingestion step: Moving extents from '$tmpTableName, requestId: ${writeOptions.requestId}," +
-              s"$batchIdIfExists")
+            KDSU.logInfo(myName, s"Final ingestion step: Moving extents from '$transactionWriteParams.tmpTableName, requestId: ${transactionWriteParams.writeOptions.requestId}," +
+              s"$transactionWriteParams.batchIdIfExists")
 
             // Drop dedup tags
-            if (writeOptions.ensureNoDupBlobs){
-              val pref = KDSU.getDedupTagsPrefix(writeOptions.requestId, batchIdIfExists)
-              kustoClient.executeEngine(coordinates.database, generateExtentTagsDropByPrefixCommand(tmpTableName, pref), crp)
+            if (transactionWriteParams.writeOptions.ensureNoDupBlobs){
+              val pref = KDSU.getDedupTagsPrefix(transactionWriteParams.writeOptions.requestId, transactionWriteParams.batchIdIfExists)
+              kustoClient.executeEngine(transactionWriteParams.tableCoordinates.database, generateExtentTagsDropByPrefixCommand(transactionWriteParams.tmpTableName, pref), transactionWriteParams.crp)
             }
 
-            if (writeOptions.pollingOnDriver) {
-=======
-            KDSU.logInfo(logClassName, s"Final ingestion step: Moving extents from '${transactionWriteParams.tmpTableName}, " +
-              s"requestId: ${transactionWriteParams.writeOptions.requestId},${transactionWriteParams.batchIdIfExists}")
             if (transactionWriteParams.writeOptions.pollingOnDriver) {
->>>>>>> 7a4c27c8
               moveOperation(0)
             } else {
-              // Specifying numSlices = 1 so that only one task is created
-              val moveExtentsRdd = sparkContext.parallelize(Seq(1), numSlices = 1)
+              // Specifiying numSlices = 1 so that only one task is created
+              val moveExtentsRdd =  sparkContext.parallelize(Seq(1), numSlices = 1)
               moveExtentsRdd.sparkContext.setJobDescription("Moving extents to target table")
               moveExtentsRdd.foreach(moveOperation)
             }
-            KDSU.logInfo(logClassName, "Write to Kusto table " +
-              s"'${transactionWriteParams.tableCoordinates.table.getOrElse("")}' finished successfully " +
-              s"requestId: ${transactionWriteParams.writeOptions.requestId} ${transactionWriteParams.batchIdIfExists}")
+
+            KDSU.logInfo(myName, s"write to Kusto table '${transactionWriteParams.tableCoordinates.table.get}' finished successfully " +
+              s"requestId: ${transactionWriteParams.writeOptions.requestId} $transactionWriteParams.batchIdIfExists")
           } else {
-            KDSU.logWarn(logClassName, "Write to Kusto table " +
-              s"'${transactionWriteParams.tableCoordinates.table.getOrElse("")}' finished with no data written " +
-              s"requestId: ${transactionWriteParams.writeOptions.requestId} ${transactionWriteParams.batchIdIfExists}")
+            KDSU.logWarn(myName, s"write to Kusto table '${transactionWriteParams.tableCoordinates.table.get}' finished with no data written " +
+              s"requestId: ${transactionWriteParams.writeOptions.requestId} $transactionWriteParams.batchIdIfExists")
           }
         } catch {
           case ex: Exception =>
             KDSU.reportExceptionAndThrow(
-              logClassName,
+              myName,
               ex,
               "Trying to poll on pending ingestions",
               transactionWriteParams.tableCoordinates.clusterUrl,
@@ -135,31 +101,26 @@
               transactionWriteParams.writeOptions.requestId
             )
         } finally {
-          kustoClient.cleanupIngestionByProducts(transactionWriteParams.tableCoordinates.database,
-            transactionWriteParams.tmpTableName, transactionWriteParams.crp)
+          kustoClient.cleanupIngestionByProducts(transactionWriteParams.tableCoordinates.database, transactionWriteParams.tmpTableName, transactionWriteParams.crp)
         }
       }
+
       if (!transactionWriteParams.writeOptions.isAsync) {
         try {
           Await.result(mergeTask, transactionWriteParams.writeOptions.timeout)
         } catch {
           case _: TimeoutException =>
             KDSU.reportExceptionAndThrow(
-              logClassName,
+              myName,
               new TimeoutException("Timed out polling on ingestion status"),
-              "Polling on ingestion status", transactionWriteParams.tableCoordinates.clusterUrl,
-              transactionWriteParams.tableCoordinates.database, transactionWriteParams.tableCoordinates.table.getOrElse
+              "polling on ingestion status", transactionWriteParams.tableCoordinates.clusterUrl, transactionWriteParams.tableCoordinates.database, transactionWriteParams.tableCoordinates.table.getOrElse
               ("Unspecified table name"))
         }
       }
     }
   }
 
-<<<<<<< HEAD
   def pollOnResult(partitionResult: PartitionResult, loggerName: String, requestId:String, timeout: Long, ingestionInfoString: String, shouldThrowOnTagsAlreadyExists: Boolean): Unit = {
-=======
-  def pollOnResult(partitionResult: PartitionResult, loggerName: String, requestId: String, timeout: Long, ingestionInfoString: String): Unit = {
->>>>>>> 7a4c27c8
     var finalRes: Option[IngestionStatus] = None
     KDSU.doWhile[Option[IngestionStatus]](
       () => {
@@ -176,7 +137,7 @@
         }
       },
       0,
-      KustoConstants.DefaultPeriodicSamplePeriod.toMillis.toInt,
+      DelayPeriodBetweenCalls,
       res => {
         val pending = res.isDefined && res.get.status == OperationStatus.Pending
         if (pending) {
