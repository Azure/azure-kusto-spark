--- conflicted
+++ resolved
@@ -2,17 +2,11 @@
 
 import java.util.concurrent.{CompletableFuture, TimeUnit}
 import java.util.function.Consumer
-
 import com.microsoft.aad.msal4j.{DeviceCode, DeviceCodeFlowParameters, IAuthenticationResult}
 import com.microsoft.azure.kusto.data.auth
-<<<<<<< HEAD
-
-class DeviceAuthentication (val cluster: String, val authority:String) extends auth.DeviceAuthTokenProvider(cluster, authority) {
-=======
 import scala.concurrent.TimeoutException
 
 class DeviceAuthentication (val cluster: String, val authority:String) extends auth.DeviceAuthTokenProvider(cluster, authority, null) {
->>>>>>> 56667c54
   var currentDeviceCode: Option[DeviceCode] = None
   var expiresAt: Option[Long] = None
   val NewDeviceCodeFetchTimeout = 60L * 1000L
@@ -23,22 +17,12 @@
   }
 
   def acquireNewAccessTokenAsync(): CompletableFuture[IAuthenticationResult] = {
-<<<<<<< HEAD
-    val deviceCodeConsumer: Consumer[DeviceCode] = new Consumer[DeviceCode] {
-      override def accept(deviceCode: DeviceCode): Unit = {
-        currentDeviceCode = Some(deviceCode)
-        expiresAt = Some(System.currentTimeMillis + (deviceCode.expiresIn() * 1000))
-        println(deviceCode.message())
-      }
-    }
-=======
     val deviceCodeConsumer: Consumer[DeviceCode] = toJavaConsumer((deviceCode:DeviceCode) => {
       this.currentDeviceCode = Some(deviceCode)
       this.expiresAt = Some(System.currentTimeMillis + (deviceCode.expiresIn() * 1000))
       println(deviceCode.message())
       return null
     })
->>>>>>> 56667c54
 
     val deviceCodeFlowParams: DeviceCodeFlowParameters = DeviceCodeFlowParameters.builder(scopes, deviceCodeConsumer).build
     clientApplication.acquireToken(deviceCodeFlowParams)
