package com.microsoft.kusto.spark.authentication

import java.util.concurrent.{CompletableFuture, TimeUnit}
import java.util.function.Consumer
import com.microsoft.aad.msal4j.{DeviceCode, DeviceCodeFlowParameters, IAuthenticationResult}
import com.microsoft.azure.kusto.data.auth

<<<<<<< HEAD
import scala.concurrent.TimeoutException

class DeviceAuthentication(val cluster: String, val authority: String) extends auth.DeviceAuthTokenProvider(cluster, authority) {
  var deviceCode: Option[DeviceCode] = None
=======
class DeviceAuthentication (val cluster: String, val authority:String) extends auth.DeviceAuthTokenProvider(cluster, authority, null) {
  var currentDeviceCode: Option[DeviceCode] = None
>>>>>>> cc7b6bd3
  var expiresAt: Option[Long] = None
  val NewDeviceCodeFetchTimeout = 60L * 1000L
  var currentToken: Option[String] = None

  override def acquireNewAccessToken(): IAuthenticationResult = {
    acquireNewAccessTokenAsync().get(NewDeviceCodeFetchTimeout, TimeUnit.MILLISECONDS)
  }

  def acquireNewAccessTokenAsync(): CompletableFuture[IAuthenticationResult] = {
<<<<<<< HEAD
    val deviceCodeConsumer: Consumer[DeviceCode] = toJavaConsumer((deviceCode:DeviceCode) => {
      this.deviceCode = Some(deviceCode)
      this.expiresAt = Some(System.currentTimeMillis + (deviceCode.expiresIn() * 1000))
=======
    val deviceCodeConsumer: Consumer[DeviceCode] = (deviceCode: DeviceCode) => {
      this.currentDeviceCode = Some(deviceCode)
      expiresAt = Some(System.currentTimeMillis + (deviceCode.expiresIn() * 1000))
>>>>>>> cc7b6bd3
      println(deviceCode.message())
      return null
    })

    val deviceCodeFlowParams: DeviceCodeFlowParameters = DeviceCodeFlowParameters.builder(scopes, deviceCodeConsumer).build
    clientApplication.acquireToken(deviceCodeFlowParams)
  }

  implicit def toJavaConsumer[T](f:Function1[T, Void]): Consumer[T] = new Consumer[T] {
    override def accept(t: T) = f(t)
  }

  def refreshIfNeeded(): Unit = {
<<<<<<< HEAD
    if (deviceCode.isEmpty || expiresAt.get <= System.currentTimeMillis) {
      val oldDeviceCode = this.deviceCode
      awaitAuthentication = Some(acquireNewAccessTokenAsync())
      var awaitTime = NewDeviceCodeFetchTimeout
      while (this.deviceCode == oldDeviceCode) {
        if (awaitTime <= 0) {
          throw new TimeoutException("Timed out waiting for a new device code")
        }
        Thread.sleep(Interval)
        awaitTime = awaitTime - Interval
      }
=======
    if (currentDeviceCode.isEmpty || expiresAt.get <= System.currentTimeMillis) {
      currentToken = Some(acquireAccessToken())
>>>>>>> cc7b6bd3
    }
  }

  def getDeviceCodeMessage: String = {
    refreshIfNeeded()
<<<<<<< HEAD
    this.deviceCode.get.message()
=======
    currentDeviceCode.get.message()
>>>>>>> cc7b6bd3
  }

  def getDeviceCode: DeviceCode = {
    refreshIfNeeded()
<<<<<<< HEAD
    this.deviceCode.get
=======
    currentDeviceCode.get
>>>>>>> cc7b6bd3
  }

  def acquireToken(): String = {
    refreshIfNeeded()
    currentToken.get
  }
}<|MERGE_RESOLUTION|>--- conflicted
+++ resolved
@@ -4,16 +4,10 @@
 import java.util.function.Consumer
 import com.microsoft.aad.msal4j.{DeviceCode, DeviceCodeFlowParameters, IAuthenticationResult}
 import com.microsoft.azure.kusto.data.auth
-
-<<<<<<< HEAD
 import scala.concurrent.TimeoutException
 
-class DeviceAuthentication(val cluster: String, val authority: String) extends auth.DeviceAuthTokenProvider(cluster, authority) {
-  var deviceCode: Option[DeviceCode] = None
-=======
 class DeviceAuthentication (val cluster: String, val authority:String) extends auth.DeviceAuthTokenProvider(cluster, authority, null) {
   var currentDeviceCode: Option[DeviceCode] = None
->>>>>>> cc7b6bd3
   var expiresAt: Option[Long] = None
   val NewDeviceCodeFetchTimeout = 60L * 1000L
   var currentToken: Option[String] = None
@@ -23,15 +17,9 @@
   }
 
   def acquireNewAccessTokenAsync(): CompletableFuture[IAuthenticationResult] = {
-<<<<<<< HEAD
     val deviceCodeConsumer: Consumer[DeviceCode] = toJavaConsumer((deviceCode:DeviceCode) => {
-      this.deviceCode = Some(deviceCode)
-      this.expiresAt = Some(System.currentTimeMillis + (deviceCode.expiresIn() * 1000))
-=======
-    val deviceCodeConsumer: Consumer[DeviceCode] = (deviceCode: DeviceCode) => {
       this.currentDeviceCode = Some(deviceCode)
-      expiresAt = Some(System.currentTimeMillis + (deviceCode.expiresIn() * 1000))
->>>>>>> cc7b6bd3
+      this.expiresAt = Some(System.currentTimeMillis + (deviceCode.expiresIn() * 1000)))
       println(deviceCode.message())
       return null
     })
@@ -45,41 +33,19 @@
   }
 
   def refreshIfNeeded(): Unit = {
-<<<<<<< HEAD
-    if (deviceCode.isEmpty || expiresAt.get <= System.currentTimeMillis) {
-      val oldDeviceCode = this.deviceCode
-      awaitAuthentication = Some(acquireNewAccessTokenAsync())
-      var awaitTime = NewDeviceCodeFetchTimeout
-      while (this.deviceCode == oldDeviceCode) {
-        if (awaitTime <= 0) {
-          throw new TimeoutException("Timed out waiting for a new device code")
-        }
-        Thread.sleep(Interval)
-        awaitTime = awaitTime - Interval
-      }
-=======
     if (currentDeviceCode.isEmpty || expiresAt.get <= System.currentTimeMillis) {
       currentToken = Some(acquireAccessToken())
->>>>>>> cc7b6bd3
     }
   }
 
   def getDeviceCodeMessage: String = {
     refreshIfNeeded()
-<<<<<<< HEAD
-    this.deviceCode.get.message()
-=======
-    currentDeviceCode.get.message()
->>>>>>> cc7b6bd3
+    this.currentDeviceCode.get.message()
   }
 
   def getDeviceCode: DeviceCode = {
     refreshIfNeeded()
-<<<<<<< HEAD
-    this.deviceCode.get
-=======
-    currentDeviceCode.get
->>>>>>> cc7b6bd3
+    this.currentDeviceCode.get
   }
 
   def acquireToken(): String = {
