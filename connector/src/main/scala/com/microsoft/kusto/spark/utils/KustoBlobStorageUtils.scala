--- conflicted
+++ resolved
@@ -4,12 +4,8 @@
 import com.microsoft.azure.storage.blob.CloudBlockBlob
 import com.microsoft.kusto.spark.datasource.TransientStorageCredentials
 
-<<<<<<< HEAD
-import scala.collection.JavaConversions._
-=======
 import scala.collection.JavaConverters._
 
->>>>>>> 56667c54
 
 object KustoBlobStorageUtils {
   def deleteFromBlob(account: String, directory: String, container: String, secret: String, keyIsSas: Boolean = false): Unit = {
@@ -44,12 +40,7 @@
     val blobContainer = blobClient.getContainerReference(container)
     val blobsWithPrefix = blobContainer.listBlobs(directory)
 
-<<<<<<< HEAD
-    // foreach and not forEach as in scala 12
-    blobsWithPrefix.foreach(blob => {
-=======
     for (blob <- blobsWithPrefix.asScala) {
->>>>>>> 56667c54
       val cloudBlob = blobContainer.getBlockBlobReference(new CloudBlockBlob(blob.getUri).getName)
       cloudBlob.deleteIfExists()
     }
