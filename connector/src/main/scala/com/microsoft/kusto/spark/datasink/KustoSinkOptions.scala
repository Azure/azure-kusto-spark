--- conflicted
+++ resolved
@@ -80,16 +80,12 @@
   val NoAdjustment, FailIfNotMatch, GenerateDynamicCsvMapping = Value
 }
 
-<<<<<<< HEAD
-case class WriteOptions(pollingOnDriver: Boolean = false,
-=======
 object WriteMode extends Enumeration {
   type WriteMode = Value
   val Transactional, Queued = Value
 }
 
-case class WriteOptions(pollingOnDriver:Boolean = true,
->>>>>>> 400df000
+case class WriteOptions(pollingOnDriver:Boolean = false,
                         tableCreateOptions: SinkTableCreationMode.SinkTableCreationMode = SinkTableCreationMode.FailIfNotExist,
                         isAsync: Boolean = false,
                         writeResultLimit: String = KustoSinkOptions.NONE_RESULT_LIMIT,
