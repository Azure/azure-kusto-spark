--- conflicted
+++ resolved
@@ -1,15 +1,14 @@
 package com.microsoft.kusto.spark.datasink
 
+import java.util.UUID
+import java.util.concurrent.TimeUnit
+
 import com.microsoft.kusto.spark.common.KustoOptions
-import com.microsoft.kusto.spark.datasink.KustoSinkOptions.NONE_RESULT_LIMIT
-import com.microsoft.kusto.spark.datasink.SchemaAdjustmentMode.SchemaAdjustmentMode
-import com.microsoft.kusto.spark.datasink.SinkTableCreationMode.SinkTableCreationMode
-import com.microsoft.kusto.spark.utils.KustoConstants.{DefaultBatchingLimit, DefaultCleaningInterval, DefaultWaitingIntervalLongRunning}
+import com.microsoft.kusto.spark.utils.KustoConstants
 
-import java.util.UUID
-import scala.concurrent.duration.{FiniteDuration, SECONDS}
+import scala.concurrent.duration.FiniteDuration
 
-object KustoSinkOptions extends KustoOptions {
+object KustoSinkOptions extends KustoOptions{
   /** Required options */
   val KUSTO_TABLE: String = newOption("kustoTable")
 
@@ -86,7 +85,6 @@
   val Transactional, Queued = Value
 }
 
-<<<<<<< HEAD
 case class WriteOptions(pollingOnDriver:Boolean = false,
                         tableCreateOptions: SinkTableCreationMode.SinkTableCreationMode = SinkTableCreationMode.FailIfNotExist,
                         isAsync: Boolean = false,
@@ -94,7 +92,7 @@
                         timeZone: String = "UTC",
                         timeout: FiniteDuration = new FiniteDuration(KustoConstants.DefaultWaitingIntervalLongRunning.toInt,
                           TimeUnit.SECONDS),
-                        ingestionProperties: Option[String] = None,
+                        maybeSparkIngestionProperties: Option[String] = None,
                         batchLimit: Int = KustoConstants.DefaultBatchingLimit,
                         requestId: String = UUID.randomUUID().toString,
                         autoCleanupTime: FiniteDuration = new FiniteDuration(KustoConstants.DefaultCleaningInterval.toInt,
@@ -105,25 +103,6 @@
                         isTransactionalMode: Boolean = true,
                         userTempTableName: Option[String] = None,
                         disableFlushImmediately:Boolean = false,
-                        ensureNoDupBlobs: Boolean = false)
-=======
-final case class WriteOptions(
-                               pollingOnDriver: Boolean = false,
-                               tableCreateOptions: SinkTableCreationMode = SinkTableCreationMode.FailIfNotExist,
-                               isAsync: Boolean = false,
-                               writeResultLimit: String = NONE_RESULT_LIMIT,
-                               timeZone: String = "UTC",
-                               timeout: FiniteDuration = new FiniteDuration(DefaultWaitingIntervalLongRunning.toInt,
-                                 SECONDS),
-                               maybeSparkIngestionProperties: Option[String] = None,
-                               batchLimit: Int = DefaultBatchingLimit,
-                               requestId: String = UUID.randomUUID().toString,
-                               autoCleanupTime: FiniteDuration = new FiniteDuration(DefaultCleaningInterval.toInt,
-                                 SECONDS),
-                               maxRetriesOnMoveExtents: Int = 10,
-                               minimalExtentsCountForSplitMerge: Int = 400,
-                               adjustSchema: SchemaAdjustmentMode = SchemaAdjustmentMode.NoAdjustment,
-                               isTransactionalMode: Boolean = true,
-                               maybeUserTempTableName: Option[String] = None
-                             )
->>>>>>> 7a4c27c8
+                        ensureNoDupBlobs: Boolean = false,
+                        maybeUserTempTableName: Option[String] = None
+                       )
