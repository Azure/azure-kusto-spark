package com.microsoft.kusto.spark.datasink

import java.util.UUID

import com.microsoft.kusto.spark.common.KustoOptions

import scala.concurrent.duration.FiniteDuration

object KustoSinkOptions extends KustoOptions{
  val KUSTO_TABLE: String = newOption("kustoTable")

  val KUSTO_CUSTOM_DATAFRAME_COLUMN_TYPES: String = newOption("customSchema")

  // If set to 'FailIfNotExist', the operation will fail if the table is not found
  // in the requested cluster and database.
  // If set to 'CreateIfNotExist' and the table is not found in the requested cluster and database,
  // it will be created, with a schema matching the DataFrame that is being written.
  // Default: 'FailIfNotExist'
  val KUSTO_TABLE_CREATE_OPTIONS: String = newOption("tableCreateOptions")
  // When writing to Kusto, allows the driver to complete operation asynchronously.  See KustoSink.md for
  // details and limitations. Default: 'false'
  val KUSTO_WRITE_ENABLE_ASYNC: String = newOption("writeEnableAsync")
  // When writing to Kusto, limits the number of rows read back as BaseRelation. Default: '1'.
  // To read back all rows, set as 'none' (NONE_RESULT_LIMIT)
  val KUSTO_WRITE_RESULT_LIMIT: String = newOption("writeResultLimit")

  // A json representation of the SparkIngestionProperties object used for writing to Kusto
  val KUSTO_SPARK_INGESTION_PROPERTIES_JSON: String = newOption("sparkIngestionPropertiesJson")

  val NONE_RESULT_LIMIT = "none"

  // A limit indicating the size in MB of the aggregated data before ingested to Kusto. Note that this is done for each
  // partition. Kusto's ingestion also aggregates data, default suggested by Kusto is 1GB but here we suggest to cut
  // it at 100MB to adjust it to spark pulling of data.
  val KUSTO_CLIENT_BATCHING_LIMIT: String = newOption("clientBatchingLimit")

<<<<<<< HEAD
  // If set 'GenerateDynamicCsvMapping', dynamically generates csv mapping based on DataFrame and target Kusto table column names when writing to Kusto.
  // If some Kusto table fields are missing in the DataFrame, they will be ingested as empty. If some DataFrame fields are missing in target table, fails.
  // The existing IngestionMappingReference will be reset.
  // If set 'FailIfNotMatch' adjust schemas equality (column name and order) for DataFrame and target Kusto table, fails if schemas don't match.
  // If set 'NoAdjustment' do nothing.
  // Default: 'NoAdjustment'
  val KUSTO_ADJUST_SCHEMA: String = newOption("adjustSchema")
=======
  // An integer number corresponding to the period in seconds after which the staging resources used for the writing
  // are cleaned if they weren't cleaned at the end of the run
  val KUSTO_STAGING_RESOURCE_AUTO_CLEANUP_TIMEOUT: String = newOption("stagingResourcesAutoCleanupTimeout")
>>>>>>> 446dc229
}

object SinkTableCreationMode extends Enumeration {
  type SinkTableCreationMode = Value
  val CreateIfNotExist, FailIfNotExist = Value
}

object SchemaAdjustmentMode extends Enumeration {
  type SchemaAdjustmentMode = Value
  val NoAdjustment, FailIfNotMatch, GenerateDynamicCsvMapping = Value
}

case class WriteOptions(tableCreateOptions: SinkTableCreationMode.SinkTableCreationMode = SinkTableCreationMode.FailIfNotExist,
                        isAsync: Boolean = false,
                        writeResultLimit: String = KustoSinkOptions.NONE_RESULT_LIMIT,
                        timeZone: String = "UTC",
                        timeout: FiniteDuration,
                        IngestionProperties: Option[String] = None,
                        batchLimit: Int = 100,
                        requestId: String = UUID.randomUUID().toString,
<<<<<<< HEAD
                        adjustSchema: SchemaAdjustmentMode.SchemaAdjustmentMode = SchemaAdjustmentMode.NoAdjustment)
=======
                        autoCleanupTime: FiniteDuration,
                        maxRetriesOnMoveExtents: Int = 10,
                        minimalExtentsCountForSplitMerge: Int = 400)
>>>>>>> 446dc229
<|MERGE_RESOLUTION|>--- conflicted
+++ resolved
@@ -1,7 +1,6 @@
 package com.microsoft.kusto.spark.datasink
 
 import java.util.UUID
-
 import com.microsoft.kusto.spark.common.KustoOptions
 
 import scala.concurrent.duration.FiniteDuration
@@ -34,7 +33,6 @@
   // it at 100MB to adjust it to spark pulling of data.
   val KUSTO_CLIENT_BATCHING_LIMIT: String = newOption("clientBatchingLimit")
 
-<<<<<<< HEAD
   // If set 'GenerateDynamicCsvMapping', dynamically generates csv mapping based on DataFrame and target Kusto table column names when writing to Kusto.
   // If some Kusto table fields are missing in the DataFrame, they will be ingested as empty. If some DataFrame fields are missing in target table, fails.
   // The existing IngestionMappingReference will be reset.
@@ -42,12 +40,12 @@
   // If set 'NoAdjustment' do nothing.
   // Default: 'NoAdjustment'
   val KUSTO_ADJUST_SCHEMA: String = newOption("adjustSchema")
-=======
+
   // An integer number corresponding to the period in seconds after which the staging resources used for the writing
   // are cleaned if they weren't cleaned at the end of the run
   val KUSTO_STAGING_RESOURCE_AUTO_CLEANUP_TIMEOUT: String = newOption("stagingResourcesAutoCleanupTimeout")
->>>>>>> 446dc229
 }
+
 
 object SinkTableCreationMode extends Enumeration {
   type SinkTableCreationMode = Value
@@ -67,10 +65,7 @@
                         IngestionProperties: Option[String] = None,
                         batchLimit: Int = 100,
                         requestId: String = UUID.randomUUID().toString,
-<<<<<<< HEAD
-                        adjustSchema: SchemaAdjustmentMode.SchemaAdjustmentMode = SchemaAdjustmentMode.NoAdjustment)
-=======
                         autoCleanupTime: FiniteDuration,
                         maxRetriesOnMoveExtents: Int = 10,
-                        minimalExtentsCountForSplitMerge: Int = 400)
->>>>>>> 446dc229
+                        minimalExtentsCountForSplitMerge: Int = 400,
+                        adjustSchema: SchemaAdjustmentMode.SchemaAdjustmentMode = SchemaAdjustmentMode.NoAdjustment)
