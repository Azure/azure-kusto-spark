--- conflicted
+++ resolved
@@ -9,25 +9,13 @@
 import org.apache.spark.sql.types.StructType
 import org.apache.spark.sql.{Row, SQLContext, SparkSession}
 
-<<<<<<< HEAD
 import scala.concurrent.duration.FiniteDuration
 
-case class KustoRelation(kustoCoordinates: KustoCoordinates,
-                         authentication: KustoAuthentication,
-                         query: String,
-                         isLeanMode: Boolean,
-                         timeout: FiniteDuration,
-                         numPartitions: Int,
-                         partitioningColumn: Option[String],
-                         partitioningMode: Option[String],
-                         customSchema: Option[String] = None,
-                         storageParameters: Option[StorageParameters])
-                        (@transient val sparkSession: SparkSession) extends BaseRelation with TableScan with Serializable {
-=======
 private[kusto] case class KustoRelation(kustoCoordinates: KustoCoordinates,
    authentication: KustoAuthentication,
    query: String,
    readOptions: KustoReadOptions,
+   timeout: FiniteDuration,
    numPartitions: Int,
    partitioningColumn: Option[String],
    partitioningMode: Option[String],
@@ -35,7 +23,6 @@
    storageParameters: Option[KustoStorageParameters])
   (@transient val sparkSession: SparkSession)
   extends BaseRelation with TableScan with PrunedFilteredScan with Serializable {
->>>>>>> 99c1520c
 
 
   private val normalizedQuery = KustoQueryUtils.normalizeQuery(query)
