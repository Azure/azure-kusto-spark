package com.microsoft.kusto.spark.utils

import com.fasterxml.jackson.annotation.JsonAutoDetect.Visibility
import com.fasterxml.jackson.annotation.PropertyAccessor
import com.fasterxml.jackson.core.`type`.TypeReference
import com.fasterxml.jackson.databind.{JsonNode, ObjectMapper}
import com.fasterxml.jackson.databind.node.{ArrayNode, BaseJsonNode}
import com.microsoft.azure.kusto.ingest.ColumnMapping
<<<<<<< HEAD
import com.microsoft.kusto.spark.datasink.{SchemaAdjustmentMode, SinkTableCreationMode, SparkIngestionProperties}
import com.microsoft.kusto.spark.datasink.SchemaAdjustmentMode.SchemaAdjustmentMode
import com.microsoft.kusto.spark.datasink.SinkTableCreationMode.SinkTableCreationMode
import com.microsoft.kusto.spark.exceptions.SchemaMatchException
import com.microsoft.kusto.spark.utils.DataTypeMapping.{SparkTypeToKustoTypeMap, getSparkTypeToKustoTypeMap}
=======
import com.microsoft.kusto.spark.datasink.SchemaAdjustmentMode.{FailIfNotMatch, GenerateDynamicParquetMapping, NoAdjustment, SchemaAdjustmentMode}
import com.microsoft.kusto.spark.datasink.SparkIngestionProperties
import com.microsoft.kusto.spark.exceptions.SchemaMatchException
import org.apache.commons.lang3.StringUtils
>>>>>>> 7a4c27c8
import org.apache.spark.sql.types.StructType
import org.json.JSONObject

import java.util
import scala.collection.mutable
import scala.collection.mutable.ArrayBuffer

object KustoIngestionUtils {
<<<<<<< HEAD
  private[kusto] def adjustSchema(mode: SchemaAdjustmentMode,
                                  sourceSchema: StructType,
                                  targetSchema: Array[JSONObject],
                                  ingestionProperties: SparkIngestionProperties , tableCreationMode: SinkTableCreationMode) : Unit = {

    mode match {
      case SchemaAdjustmentMode.NoAdjustment =>
      case SchemaAdjustmentMode.FailIfNotMatch => forceAdjustSchema(sourceSchema, targetSchema)
      case SchemaAdjustmentMode.GenerateDynamicCsvMapping => setCsvMapping(sourceSchema, targetSchema, ingestionProperties,tableCreationMode)
=======
  private val objectMapper = new ObjectMapper().setVisibility(PropertyAccessor.ALL, Visibility.NONE)
    .setVisibility(PropertyAccessor.FIELD, Visibility.ANY)

  private[kusto] def adjustSchema(mode: SchemaAdjustmentMode,
                                  sourceSchema: StructType,
                                  targetSchema: Array[JSONObject],
                                  ingestionProperties: SparkIngestionProperties): SparkIngestionProperties = {

    mode match {
      case NoAdjustment => ingestionProperties
      case FailIfNotMatch => forceAdjustSchema(sourceSchema, targetSchema, ingestionProperties)
      case GenerateDynamicParquetMapping =>
        setParquetMapping(sourceSchema, targetSchema, ingestionProperties)
>>>>>>> 7a4c27c8
    }
  }

  private[kusto] def forceAdjustSchema(sourceSchema: StructType, targetSchema: Array[JSONObject],
                                       ingestionProperties: SparkIngestionProperties) = {
    val targetSchemaColumns = targetSchema.map(c => c.getString("Name")).toSeq
    val sourceSchemaColumns = sourceSchema.map(c => c.name)
    if (targetSchemaColumns != sourceSchemaColumns) {
      throw SchemaMatchException("Target table schema does not match to DataFrame schema." +
<<<<<<< HEAD
        s"Target columns: ${targetSchemaColumns.mkString(", ")}.Source columns: ${sourceSchemaColumns.mkString(", ")}")
=======
        s"Target columns: ${targetSchemaColumns.mkString(", ")}. " +
        s"Source columns: ${sourceSchemaColumns.mkString(", ")}. ")
>>>>>>> 7a4c27c8
    }
    else {
      ingestionProperties
    }
  }

<<<<<<< HEAD
  private[kusto] def setCsvMapping(sourceSchema: StructType,
                                   targetSchema: Array[JSONObject],
                                   ingestionProperties: SparkIngestionProperties,tableCreationMode: SinkTableCreationMode): Unit = {
    require(ingestionProperties.csvMappingNameReference == null || ingestionProperties.csvMappingNameReference.isEmpty,
      "Sink options SparkIngestionProperties.csvMappingNameReference and adjustSchema.GenerateDynamicCsvMapping are not compatible. Use only one.")

    val targetSchemaColumns = targetSchema.map(c => (c.getString("Name"),c.getString("CslType"))).toMap
    val sourceSchemaColumns = sourceSchema.fields.zipWithIndex.map(c => (c._1.name, c._2)).toMap
    /* This was created for the case where CreateTable is used along with Create CSV mapping. There are 2 options
    either to not have a mapping or create an explicit identity mapping. Since GenerateCSVMapping is requested explicitly
    creating an identity mapping made the most appropriate fit */
    val sourceSchemaColumnTypes = if(tableCreationMode == SinkTableCreationMode.CreateIfNotExist) sourceSchema.fields.map(field=>(field.name,getSparkTypeToKustoTypeMap(field.dataType))).toMap else  Map.empty[String,String]
    val notFoundSourceColumns = sourceSchemaColumns.filter(c => !targetSchemaColumns.contains(c._1)).keys
    if(notFoundSourceColumns.nonEmpty && targetSchema!=null && targetSchema.nonEmpty) {
      throw SchemaMatchException(s"Source schema has columns that are not present in the target: ${notFoundSourceColumns.mkString(", ")}.")
    }

    val columnMappingReset = sourceSchemaColumns
      .map(sourceColumn => {
        val targetDataType = targetSchemaColumns.get(sourceColumn._1)
        val columnMapping = targetDataType match {
          case Some(targetMapping) => new ColumnMapping(sourceColumn._1, targetMapping)
          // Get the datatype by column or fallback to string
          case None => new ColumnMapping(sourceColumn._1, sourceSchemaColumnTypes.getOrElse(sourceColumn._1, "string"))
        }
        columnMapping.setOrdinal(sourceColumn._2)
        columnMapping
      })
    val mapping = csvMappingToString(columnMappingReset.toArray)
    KustoDataSourceUtils.logDebug(this.getClass.getSimpleName,s"Using CSV mapping : $mapping")
    ingestionProperties.csvMapping = mapping
  }

  // Returns the CSV mapping as string
  private[kusto] def csvMappingToString(columnMappings: Array[ColumnMapping]) : String = {
    if(columnMappings == null) {
      ""
    } else{
      val objectMapper = new ObjectMapper
      objectMapper.setVisibility(PropertyAccessor.ALL, Visibility.NONE)
      objectMapper.setVisibility(PropertyAccessor.FIELD, Visibility.ANY)
      objectMapper.writeValueAsString(columnMappings)
    }
=======
  private[kusto] def setParquetMapping(sourceSchema: StructType,
                                       targetSchema: Array[JSONObject],
                                       ingestionProperties: SparkIngestionProperties): SparkIngestionProperties = {
    /*
    TODO
    require(ingestionProperties.maybeParquetMapping == null || ingestionProperties.parquetMappingNameReference.isEmpty,
      "Sink options SparkIngestionProperties.parquetMappingNameReference and adjustSchema.GenerateDynamicParquetMapping are not compatible. Use only one.")
     */
    val targetSchemaColumns = targetSchema.map(c => (c.getString("Name"), c.getString("CslType"))).toMap
    val sourceSchemaColumns = sourceSchema.fields.zipWithIndex.map(c => (c._1.name, c._2)).toMap
    val notFoundSourceColumns = sourceSchemaColumns.filter(c => !targetSchemaColumns.contains(c._1)).keys
    if (notFoundSourceColumns.nonEmpty) {
      throw SchemaMatchException("Source schema has columns that are not present " +
        s"in the target: ${notFoundSourceColumns.mkString(",")}.")
    }
    val columnMappingReset = sourceSchemaColumns
      .map(sourceColumn => {
        val targetDataType = targetSchemaColumns.get(sourceColumn._1)
        val columnMapping = new ColumnMapping(sourceColumn._1, targetDataType.get)
        columnMapping.setPath(s"$$.${sourceColumn._1}")
        columnMapping
      }).toList
    ingestionProperties.copy(,
      maybeParquetMapping = Some(mappingToString(columnMappingReset.toArray)))
        // replaceAll("columnName", "Column")))
  }

  private[kusto] def mappingToString(columnMappings: Array[ColumnMapping]): String = {
    if (Option(columnMappings).isDefined || columnMappings.nonEmpty) {
      objectMapper.writeValueAsString(columnMappings)
    }
    else {
      ""
    }
  }

  private[kusto] def stringToMapping(columnMapping: String): Array[ColumnMapping] = {
    if (StringUtils.isNotEmpty(columnMapping)) {
      val arrayBuffer = new ArrayBuffer[ColumnMapping]()
      val jsonObject = objectMapper.readTree(columnMapping)
      jsonObject match {
        case mappings: ArrayNode  =>
          val elements = mappings.elements()
          while(elements.hasNext){
            val jsonNode = elements.next()
            val columnMapping: ColumnMapping = columnMappingFromJson(jsonNode)
            arrayBuffer.append(columnMapping)
        }
          arrayBuffer.toArray
        case _ => Array(columnMappingFromJson(jsonObject))
      }
    }
    else {
      Array.empty
    }
  }

  private def columnMappingFromJson(element: JsonNode) = {
    val columnName = element.get("columnName").toString.replace("\"","")
    val columnType = element.get("columnType").toString.replace("\"","")
    val propertyString = element.get("properties")
    val propertyMap: util.Map[String, String] = objectMapper.convertValue(propertyString, new TypeReference[util.Map[String, String]]() {})
    val columnMapping = new ColumnMapping(columnName, columnType, propertyMap)
    columnMapping
>>>>>>> 7a4c27c8
  }
}<|MERGE_RESOLUTION|>--- conflicted
+++ resolved
@@ -6,18 +6,12 @@
 import com.fasterxml.jackson.databind.{JsonNode, ObjectMapper}
 import com.fasterxml.jackson.databind.node.{ArrayNode, BaseJsonNode}
 import com.microsoft.azure.kusto.ingest.ColumnMapping
-<<<<<<< HEAD
 import com.microsoft.kusto.spark.datasink.{SchemaAdjustmentMode, SinkTableCreationMode, SparkIngestionProperties}
 import com.microsoft.kusto.spark.datasink.SchemaAdjustmentMode.SchemaAdjustmentMode
 import com.microsoft.kusto.spark.datasink.SinkTableCreationMode.SinkTableCreationMode
 import com.microsoft.kusto.spark.exceptions.SchemaMatchException
-import com.microsoft.kusto.spark.utils.DataTypeMapping.{SparkTypeToKustoTypeMap, getSparkTypeToKustoTypeMap}
-=======
-import com.microsoft.kusto.spark.datasink.SchemaAdjustmentMode.{FailIfNotMatch, GenerateDynamicParquetMapping, NoAdjustment, SchemaAdjustmentMode}
-import com.microsoft.kusto.spark.datasink.SparkIngestionProperties
-import com.microsoft.kusto.spark.exceptions.SchemaMatchException
+import com.microsoft.kusto.spark.utils.DataTypeMapping.getSparkTypeToKustoTypeMap
 import org.apache.commons.lang3.StringUtils
->>>>>>> 7a4c27c8
 import org.apache.spark.sql.types.StructType
 import org.json.JSONObject
 
@@ -26,31 +20,19 @@
 import scala.collection.mutable.ArrayBuffer
 
 object KustoIngestionUtils {
-<<<<<<< HEAD
-  private[kusto] def adjustSchema(mode: SchemaAdjustmentMode,
-                                  sourceSchema: StructType,
-                                  targetSchema: Array[JSONObject],
-                                  ingestionProperties: SparkIngestionProperties , tableCreationMode: SinkTableCreationMode) : Unit = {
-
-    mode match {
-      case SchemaAdjustmentMode.NoAdjustment =>
-      case SchemaAdjustmentMode.FailIfNotMatch => forceAdjustSchema(sourceSchema, targetSchema)
-      case SchemaAdjustmentMode.GenerateDynamicCsvMapping => setCsvMapping(sourceSchema, targetSchema, ingestionProperties,tableCreationMode)
-=======
   private val objectMapper = new ObjectMapper().setVisibility(PropertyAccessor.ALL, Visibility.NONE)
     .setVisibility(PropertyAccessor.FIELD, Visibility.ANY)
 
   private[kusto] def adjustSchema(mode: SchemaAdjustmentMode,
                                   sourceSchema: StructType,
                                   targetSchema: Array[JSONObject],
-                                  ingestionProperties: SparkIngestionProperties): SparkIngestionProperties = {
+                                  ingestionProperties: SparkIngestionProperties , tableCreationMode: SinkTableCreationMode) : SparkIngestionProperties = {
 
     mode match {
-      case NoAdjustment => ingestionProperties
-      case FailIfNotMatch => forceAdjustSchema(sourceSchema, targetSchema, ingestionProperties)
-      case GenerateDynamicParquetMapping =>
-        setParquetMapping(sourceSchema, targetSchema, ingestionProperties)
->>>>>>> 7a4c27c8
+      case SchemaAdjustmentMode.NoAdjustment => ingestionProperties
+      case SchemaAdjustmentMode.FailIfNotMatch => forceAdjustSchema(sourceSchema, targetSchema,ingestionProperties)
+      case SchemaAdjustmentMode.GenerateDynamicParquetMapping =>
+        setParquetMapping(sourceSchema, targetSchema, ingestionProperties, tableCreationMode)
     }
   }
 
@@ -60,29 +42,26 @@
     val sourceSchemaColumns = sourceSchema.map(c => c.name)
     if (targetSchemaColumns != sourceSchemaColumns) {
       throw SchemaMatchException("Target table schema does not match to DataFrame schema." +
-<<<<<<< HEAD
-        s"Target columns: ${targetSchemaColumns.mkString(", ")}.Source columns: ${sourceSchemaColumns.mkString(", ")}")
-=======
         s"Target columns: ${targetSchemaColumns.mkString(", ")}. " +
         s"Source columns: ${sourceSchemaColumns.mkString(", ")}. ")
->>>>>>> 7a4c27c8
     }
     else {
       ingestionProperties
     }
   }
 
-<<<<<<< HEAD
-  private[kusto] def setCsvMapping(sourceSchema: StructType,
-                                   targetSchema: Array[JSONObject],
-                                   ingestionProperties: SparkIngestionProperties,tableCreationMode: SinkTableCreationMode): Unit = {
-    require(ingestionProperties.csvMappingNameReference == null || ingestionProperties.csvMappingNameReference.isEmpty,
-      "Sink options SparkIngestionProperties.csvMappingNameReference and adjustSchema.GenerateDynamicCsvMapping are not compatible. Use only one.")
-
-    val targetSchemaColumns = targetSchema.map(c => (c.getString("Name"),c.getString("CslType"))).toMap
+  private[kusto] def setParquetMapping(sourceSchema: StructType,
+                                       targetSchema: Array[JSONObject],
+                                       ingestionProperties: SparkIngestionProperties,tableCreationMode: SinkTableCreationMode): SparkIngestionProperties = {
+    /*
+    TODO
+    require(ingestionProperties.maybeParquetMapping == null || ingestionProperties.parquetMappingNameReference.isEmpty,
+      "Sink options SparkIngestionProperties.parquetMappingNameReference and adjustSchema.GenerateDynamicParquetMapping are not compatible. Use only one.")
+     */
+    val targetSchemaColumns = targetSchema.map(c => (c.getString("Name"), c.getString("CslType"))).toMap
     val sourceSchemaColumns = sourceSchema.fields.zipWithIndex.map(c => (c._1.name, c._2)).toMap
-    /* This was created for the case where CreateTable is used along with Create CSV mapping. There are 2 options
-    either to not have a mapping or create an explicit identity mapping. Since GenerateCSVMapping is requested explicitly
+    /* This was created for the case where CreateTable is used along with Create Parquet mapping. There are 2 options
+    either to not have a mapping or create an explicit identity mapping. Since GenerateParquetMapping is requested explicitly
     creating an identity mapping made the most appropriate fit */
     val sourceSchemaColumnTypes = if(tableCreationMode == SinkTableCreationMode.CreateIfNotExist) sourceSchema.fields.map(field=>(field.name,getSparkTypeToKustoTypeMap(field.dataType))).toMap else  Map.empty[String,String]
     val notFoundSourceColumns = sourceSchemaColumns.filter(c => !targetSchemaColumns.contains(c._1)).keys
@@ -98,49 +77,10 @@
           // Get the datatype by column or fallback to string
           case None => new ColumnMapping(sourceColumn._1, sourceSchemaColumnTypes.getOrElse(sourceColumn._1, "string"))
         }
-        columnMapping.setOrdinal(sourceColumn._2)
-        columnMapping
-      })
-    val mapping = csvMappingToString(columnMappingReset.toArray)
-    KustoDataSourceUtils.logDebug(this.getClass.getSimpleName,s"Using CSV mapping : $mapping")
-    ingestionProperties.csvMapping = mapping
-  }
-
-  // Returns the CSV mapping as string
-  private[kusto] def csvMappingToString(columnMappings: Array[ColumnMapping]) : String = {
-    if(columnMappings == null) {
-      ""
-    } else{
-      val objectMapper = new ObjectMapper
-      objectMapper.setVisibility(PropertyAccessor.ALL, Visibility.NONE)
-      objectMapper.setVisibility(PropertyAccessor.FIELD, Visibility.ANY)
-      objectMapper.writeValueAsString(columnMappings)
-    }
-=======
-  private[kusto] def setParquetMapping(sourceSchema: StructType,
-                                       targetSchema: Array[JSONObject],
-                                       ingestionProperties: SparkIngestionProperties): SparkIngestionProperties = {
-    /*
-    TODO
-    require(ingestionProperties.maybeParquetMapping == null || ingestionProperties.parquetMappingNameReference.isEmpty,
-      "Sink options SparkIngestionProperties.parquetMappingNameReference and adjustSchema.GenerateDynamicParquetMapping are not compatible. Use only one.")
-     */
-    val targetSchemaColumns = targetSchema.map(c => (c.getString("Name"), c.getString("CslType"))).toMap
-    val sourceSchemaColumns = sourceSchema.fields.zipWithIndex.map(c => (c._1.name, c._2)).toMap
-    val notFoundSourceColumns = sourceSchemaColumns.filter(c => !targetSchemaColumns.contains(c._1)).keys
-    if (notFoundSourceColumns.nonEmpty) {
-      throw SchemaMatchException("Source schema has columns that are not present " +
-        s"in the target: ${notFoundSourceColumns.mkString(",")}.")
-    }
-    val columnMappingReset = sourceSchemaColumns
-      .map(sourceColumn => {
-        val targetDataType = targetSchemaColumns.get(sourceColumn._1)
-        val columnMapping = new ColumnMapping(sourceColumn._1, targetDataType.get)
         columnMapping.setPath(s"$$.${sourceColumn._1}")
         columnMapping
       }).toList
-    ingestionProperties.copy(,
-      maybeParquetMapping = Some(mappingToString(columnMappingReset.toArray)))
+    ingestionProperties.copy(maybeParquetMapping = Some(mappingToString(columnMappingReset.toArray)))
         // replaceAll("columnName", "Column")))
   }
 
@@ -181,6 +121,5 @@
     val propertyMap: util.Map[String, String] = objectMapper.convertValue(propertyString, new TypeReference[util.Map[String, String]]() {})
     val columnMapping = new ColumnMapping(columnName, columnType, propertyMap)
     columnMapping
->>>>>>> 7a4c27c8
   }
 }