--- conflicted
+++ resolved
@@ -35,13 +35,7 @@
       // TODO the only difference between this and the one in ExtendedKustoClient is the maxAttempts. Should we refactor ?
       .maxAttempts(maxCommandsRetryAttempts)
       .intervalFunction(sleepConfig)
-<<<<<<< HEAD
-      .retryOnException(JavaConverter.asJavaPredicate((e: Throwable) =>
-        e.isInstanceOf[IngestionServiceException] && !e.asInstanceOf[KustoDataExceptionBase].isPermanent)
-      ).build
-=======
       .retryOnException(retryException).build
->>>>>>> f3274084
   }
 
   def getContainer: ContainerAndSas = {
