package com.microsoft.kusto.spark.utils

import com.google.common.annotations.VisibleForTesting
import com.microsoft.azure.kusto.data.exceptions.KustoDataExceptionBase
import com.microsoft.azure.kusto.ingest.exceptions.IngestionServiceException
import com.microsoft.kusto.spark.utils
import com.microsoft.kusto.spark.utils.{KustoDataSourceUtils => KDSU}
import io.github.resilience4j.core.IntervalFunction
import io.github.resilience4j.retry.RetryConfig

import java.time.{Clock, Instant}
import scala.collection.JavaConverters.asScalaBufferConverter
import scala.collection.mutable
import scala.util.{Failure, Success, Try}

class ContainerProvider(val client: ExtendedKustoClient, val clusterAlias: String, val command: String,
                           cacheExpirySeconds: Int = KustoConstants.StorageExpirySeconds) { // Refactored for tests with short cache
  private var roundRobinIdx = 0
<<<<<<< HEAD
  @VisibleForTesting
  private var storageUris: Seq[A] = Seq.empty
=======
  private var storageUris: Seq[ContainerAndSas] = Seq.empty
>>>>>>> 2165bdcc
  private var lastRefresh: Instant = Instant.now(Clock.systemUTC())
  private val className = this.getClass.getSimpleName
  private val maxCommandsRetryAttempts = 8
  private val retryConfig = buildRetryConfig

  private def buildRetryConfig = {
    val sleepConfig = IntervalFunction.ofExponentialRandomBackoff(
      ExtendedKustoClient.BaseIntervalMs, IntervalFunction.DEFAULT_MULTIPLIER,
      IntervalFunction.DEFAULT_RANDOMIZATION_FACTOR, ExtendedKustoClient.MaxRetryIntervalMs)
    RetryConfig.custom
      .maxAttempts(maxCommandsRetryAttempts)
      .intervalFunction(sleepConfig)
      .retryOnException(JavaConverter.asJavaPredicate((e: Throwable) =>
        e.isInstanceOf[IngestionServiceException] && !e.asInstanceOf[KustoDataExceptionBase].isPermanent)
      ).build
  }

  def getContainer: ContainerAndSas = {
    // Refresh if storageExpiryMinutes have passed since last refresh for this cluster as SAS should be valid for at least 120 minutes
    val now = Instant.now(Clock.systemUTC())
    val secondsElapsed = now.getEpochSecond - lastRefresh.getEpochSecond // get the seconds between now and last refresh
    if (storageUris.isEmpty ||
      secondsElapsed > cacheExpirySeconds /* If the cache has elapsed , refresh */ ) {
      refresh()
    } else {
      roundRobinIdx = (roundRobinIdx + 1) % storageUris.size
      storageUris(roundRobinIdx)
    }
  }

  def getExportContainers: Seq[ContainerAndSas] = {
    val now = Instant.now(Clock.systemUTC())
    val secondsElapsed = now.getEpochSecond - lastRefresh.getEpochSecond // get the seconds between now and last refresh
    if (storageUris.isEmpty || secondsElapsed > cacheExpirySeconds) {
      refresh(true)
    }
    storageUris
  }

<<<<<<< HEAD
  private def refresh = {
    Try(client.executeDM(command, None , Some(retryConfig))) match {
      case Success(res) =>
          val storage = res.getPrimaryResults.getData.asScala.map(row => {
          val parts = row.get(0).toString.split('?')
          cacheEntryCreator(ContainerAndSas(parts(0), s"?${parts(1)}"))
        })
        if (storage.isEmpty) {
          KDSU.reportExceptionAndThrow(className, new RuntimeException("Failed to allocate temporary storage"), "writing to Kusto", clusterAlias)
        }
        KDSU.logInfo(className, s"Got ${storage.length} storage SAS with command :'$command'. from service 'ingest-$clusterAlias'")
        lastRefresh = Instant.now(Clock.systemUTC())
        storageUris = scala.util.Random.shuffle(storage)
        roundRobinIdx = 0
        storage(roundRobinIdx)
      case Failure(exception) =>
        KDSU.reportExceptionAndThrow(className, exception,
          "Error querying for create tempstorage", clusterAlias, shouldNotThrow = storageUris.nonEmpty)
        storageUris(roundRobinIdx)
=======
  private def refresh(exportContainer:Boolean=false):ContainerAndSas = {
    if(exportContainer) {
      Try(client.executeDM(command, None, Some(retryConfig))) match {
        case Success(res) =>
          val storage = res.getPrimaryResults.getData.asScala.map(row => {
            val parts = row.get(0).toString.split('?')
            ContainerAndSas(parts(0), s"?${parts(1)}")
          })
          processContainerResults(storage)
        case Failure(exception) =>
          KDSU.reportExceptionAndThrow(className, exception,
            "Error querying for create export containers", clusterAlias, shouldNotThrow = storageUris.nonEmpty)
          storageUris(roundRobinIdx)
      }
    } else {
      Try(client.ingestClient.getResourceManager.getShuffledContainers) match {
        case Success(res) =>
          val storage = res.asScala.map(row => {
            ContainerAndSas(row.getContainer.getBlobContainerUrl, s"${row.getSas}")
          })
          processContainerResults(storage)
        case Failure(exception) =>
          KDSU.reportExceptionAndThrow(className, exception,
            "Error querying for create tempstorage", clusterAlias, shouldNotThrow = storageUris.nonEmpty)
          storageUris(roundRobinIdx)
      }
    }
  }

  private def processContainerResults(storage: mutable.Buffer[ContainerAndSas]): ContainerAndSas = {
    if (storage.isEmpty) {
      KDSU.reportExceptionAndThrow(className, new RuntimeException("Failed to allocate temporary storage"), "writing to Kusto", clusterAlias)
>>>>>>> 2165bdcc
    }
    KDSU.logInfo(className, s"Got ${storage.length} storage SAS with command :'$command'. from service 'ingest-$clusterAlias'")
    lastRefresh = Instant.now(Clock.systemUTC())
    storageUris = scala.util.Random.shuffle(storage)
    roundRobinIdx = 0
    storage(roundRobinIdx)
  }
}<|MERGE_RESOLUTION|>--- conflicted
+++ resolved
@@ -1,6 +1,5 @@
 package com.microsoft.kusto.spark.utils
 
-import com.google.common.annotations.VisibleForTesting
 import com.microsoft.azure.kusto.data.exceptions.KustoDataExceptionBase
 import com.microsoft.azure.kusto.ingest.exceptions.IngestionServiceException
 import com.microsoft.kusto.spark.utils
@@ -16,12 +15,7 @@
 class ContainerProvider(val client: ExtendedKustoClient, val clusterAlias: String, val command: String,
                            cacheExpirySeconds: Int = KustoConstants.StorageExpirySeconds) { // Refactored for tests with short cache
   private var roundRobinIdx = 0
-<<<<<<< HEAD
-  @VisibleForTesting
-  private var storageUris: Seq[A] = Seq.empty
-=======
   private var storageUris: Seq[ContainerAndSas] = Seq.empty
->>>>>>> 2165bdcc
   private var lastRefresh: Instant = Instant.now(Clock.systemUTC())
   private val className = this.getClass.getSimpleName
   private val maxCommandsRetryAttempts = 8
@@ -61,27 +55,6 @@
     storageUris
   }
 
-<<<<<<< HEAD
-  private def refresh = {
-    Try(client.executeDM(command, None , Some(retryConfig))) match {
-      case Success(res) =>
-          val storage = res.getPrimaryResults.getData.asScala.map(row => {
-          val parts = row.get(0).toString.split('?')
-          cacheEntryCreator(ContainerAndSas(parts(0), s"?${parts(1)}"))
-        })
-        if (storage.isEmpty) {
-          KDSU.reportExceptionAndThrow(className, new RuntimeException("Failed to allocate temporary storage"), "writing to Kusto", clusterAlias)
-        }
-        KDSU.logInfo(className, s"Got ${storage.length} storage SAS with command :'$command'. from service 'ingest-$clusterAlias'")
-        lastRefresh = Instant.now(Clock.systemUTC())
-        storageUris = scala.util.Random.shuffle(storage)
-        roundRobinIdx = 0
-        storage(roundRobinIdx)
-      case Failure(exception) =>
-        KDSU.reportExceptionAndThrow(className, exception,
-          "Error querying for create tempstorage", clusterAlias, shouldNotThrow = storageUris.nonEmpty)
-        storageUris(roundRobinIdx)
-=======
   private def refresh(exportContainer:Boolean=false):ContainerAndSas = {
     if(exportContainer) {
       Try(client.executeDM(command, None, Some(retryConfig))) match {
@@ -114,7 +87,6 @@
   private def processContainerResults(storage: mutable.Buffer[ContainerAndSas]): ContainerAndSas = {
     if (storage.isEmpty) {
       KDSU.reportExceptionAndThrow(className, new RuntimeException("Failed to allocate temporary storage"), "writing to Kusto", clusterAlias)
->>>>>>> 2165bdcc
     }
     KDSU.logInfo(className, s"Got ${storage.length} storage SAS with command :'$command'. from service 'ingest-$clusterAlias'")
     lastRefresh = Instant.now(Clock.systemUTC())
