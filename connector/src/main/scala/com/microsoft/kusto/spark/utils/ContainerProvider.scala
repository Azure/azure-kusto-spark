package com.microsoft.kusto.spark.utils

import com.microsoft.azure.kusto.data.exceptions.KustoDataExceptionBase
import com.microsoft.azure.kusto.ingest.exceptions.IngestionServiceException
import com.microsoft.kusto.spark.utils.{KustoDataSourceUtils => KDSU}
import io.github.resilience4j.core.IntervalFunction
import io.github.resilience4j.retry.RetryConfig

import java.time.{Clock, Instant}
import scala.collection.JavaConverters._
import scala.util.{Failure, Success, Try}

class ContainerProvider[A](val client: ExtendedKustoClient, val clusterAlias: String, val command: String, cacheEntryCreator: ContainerAndSas => A,
                           cacheExpirySeconds:Int=KustoConstants.StorageExpirySeconds) { // Refactored for tests with short cache
  private var roundRobinIdx = 0
  private var storageUris: Seq[A] = Seq.empty
  private var lastRefresh: Instant = Instant.now(Clock.systemUTC())
  private val myName = this.getClass.getSimpleName
  private val MaxCommandsRetryAttempts = 8
  private val retryConfig = buildRetryConfig

  private def buildRetryConfig = {
    val sleepConfig = IntervalFunction.ofExponentialRandomBackoff(
<<<<<<< HEAD
      ExtendedKustoClient.BaseIntervalMs,
      IntervalFunction.DEFAULT_MULTIPLIER,
      IntervalFunction.DEFAULT_RANDOMIZATION_FACTOR,
      ExtendedKustoClient.MaxRetryIntervalMs)
=======
      ExtendedKustoClient.BaseIntervalMs, IntervalFunction.DEFAULT_MULTIPLIER,
      IntervalFunction.DEFAULT_RANDOMIZATION_FACTOR, ExtendedKustoClient.MaxRetryIntervalMs)
>>>>>>> 2a0eecbf
    RetryConfig.custom
      .maxAttempts(MaxCommandsRetryAttempts)
      .intervalFunction(sleepConfig)
      .retryOnException(JavaConverter.asJavaPredicate((e: Throwable) =>
        e.isInstanceOf[IngestionServiceException] && !e.asInstanceOf[KustoDataExceptionBase].isPermanent)
      ).build
  }

  def getContainer: A = {
    // Refresh if storageExpiryMinutes have passed since last refresh for this cluster as SAS should be valid for at least 120 minutes
    val now = Instant.now(Clock.systemUTC())
    val secondsElapsed = now.getEpochSecond - lastRefresh.getEpochSecond // get the seconds between now and last refresh
    if (storageUris.isEmpty ||
      secondsElapsed > cacheExpirySeconds /* If the cache has elapsed , refresh */ ) {
      refresh
    } else {
      roundRobinIdx = (roundRobinIdx + 1) % storageUris.size
      storageUris(roundRobinIdx)
    }
  }

  def getAllContainers: Seq[A] = {
    val now = Instant.now(Clock.systemUTC())
    val secondsElapsed = now.getEpochSecond - lastRefresh.getEpochSecond // get the seconds between now and last refresh
    if (storageUris.isEmpty || secondsElapsed > cacheExpirySeconds){
      refresh
    }
    storageUris
  }

  private def refresh = {
    Try(client.executeDM(command, None , Some(retryConfig))) match {
      case Success(res) => val storage = res.getPrimaryResults.getData.asScala.map(row => {
        val parts = row.get(0).toString.split('?')
        cacheEntryCreator(ContainerAndSas(parts(0), '?' + parts(1)))
      })
        if (storage.isEmpty) {
          KDSU.reportExceptionAndThrow(myName, new RuntimeException("Failed to allocate temporary storage"), "writing to Kusto", clusterAlias)
        }

        KDSU.logInfo(myName, s"Got ${storage.length} storage SAS with command :'$command'. from service 'ingest-$clusterAlias'")
        lastRefresh = Instant.now(Clock.systemUTC())
        storageUris = scala.util.Random.shuffle(storage)
        roundRobinIdx = 0
        storage(roundRobinIdx)
      case Failure(exception) =>
        KDSU.reportExceptionAndThrow(myName, exception,
          "Error querying for create tempstorage", clusterAlias, shouldNotThrow = true)
        storageUris(roundRobinIdx)
    }
  }
}<|MERGE_RESOLUTION|>--- conflicted
+++ resolved
@@ -21,21 +21,13 @@
 
   private def buildRetryConfig = {
     val sleepConfig = IntervalFunction.ofExponentialRandomBackoff(
-<<<<<<< HEAD
-      ExtendedKustoClient.BaseIntervalMs,
-      IntervalFunction.DEFAULT_MULTIPLIER,
-      IntervalFunction.DEFAULT_RANDOMIZATION_FACTOR,
-      ExtendedKustoClient.MaxRetryIntervalMs)
-=======
       ExtendedKustoClient.BaseIntervalMs, IntervalFunction.DEFAULT_MULTIPLIER,
       IntervalFunction.DEFAULT_RANDOMIZATION_FACTOR, ExtendedKustoClient.MaxRetryIntervalMs)
->>>>>>> 2a0eecbf
     RetryConfig.custom
       .maxAttempts(MaxCommandsRetryAttempts)
       .intervalFunction(sleepConfig)
-      .retryOnException(JavaConverter.asJavaPredicate((e: Throwable) =>
-        e.isInstanceOf[IngestionServiceException] && !e.asInstanceOf[KustoDataExceptionBase].isPermanent)
-      ).build
+      .retryOnException((e: Throwable) =>
+        e.isInstanceOf[IngestionServiceException] && !e.asInstanceOf[KustoDataExceptionBase].isPermanent).build
   }
 
   def getContainer: A = {
