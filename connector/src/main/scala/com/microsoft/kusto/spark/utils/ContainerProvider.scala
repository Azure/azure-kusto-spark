--- conflicted
+++ resolved
@@ -6,11 +6,7 @@
 import io.github.resilience4j.core.IntervalFunction
 import io.github.resilience4j.retry.RetryConfig
 
-<<<<<<< HEAD
 import java.time.{Clock, Duration, Instant}
-=======
-import java.time.{Clock, Instant}
->>>>>>> 2a0eecbf
 import scala.collection.JavaConverters._
 import scala.util.{Failure, Success, Try}
 
@@ -19,13 +15,8 @@
   private var roundRobinIdx = 0
   private var storageUris: Seq[A] = Seq.empty
   private var lastRefresh: Instant = Instant.now(Clock.systemUTC())
-<<<<<<< HEAD
   private val className = this.getClass.getSimpleName
   private val maxCommandsRetryAttempts = 8
-=======
-  private val myName = this.getClass.getSimpleName
-  private val MaxCommandsRetryAttempts = 8
->>>>>>> 2a0eecbf
   private val retryConfig = buildRetryConfig
 
   private def buildRetryConfig = {
@@ -44,11 +35,7 @@
     val now = Instant.now(Clock.systemUTC())
     val secondsElapsed = now.getEpochSecond - lastRefresh.getEpochSecond // get the seconds between now and last refresh
     if (storageUris.isEmpty ||
-<<<<<<< HEAD
-      Duration.between(lastRefresh,Instant.now(Clock.systemUTC())).toMinutesPart > KustoConstants.StorageExpiryMinutes) {
-=======
       secondsElapsed > cacheExpirySeconds /* If the cache has elapsed , refresh */ ) {
->>>>>>> 2a0eecbf
       refresh
     } else {
       roundRobinIdx = (roundRobinIdx + 1) % storageUris.size
@@ -57,16 +44,9 @@
   }
 
   def getAllContainers: Seq[A] = {
-<<<<<<< HEAD
-    if (storageUris.isEmpty ||
-      Duration.between(lastRefresh,Instant.now(Clock.systemUTC())).toMinutesPart >
-        KustoConstants
-        .StorageExpiryMinutes){
-=======
     val now = Instant.now(Clock.systemUTC())
     val secondsElapsed = now.getEpochSecond - lastRefresh.getEpochSecond // get the seconds between now and last refresh
     if (storageUris.isEmpty || secondsElapsed > cacheExpirySeconds){
->>>>>>> 2a0eecbf
       refresh
     }
     storageUris
@@ -79,30 +59,18 @@
         cacheEntryCreator(ContainerAndSas(parts(0), s"?${parts(1)}"))
       })
         if (storage.isEmpty) {
-          KDSU.reportExceptionAndThrow(myName, new RuntimeException("Failed to allocate temporary storage"), "writing to Kusto", clusterAlias)
+          KDSU.reportExceptionAndThrow(className, new RuntimeException("Failed to allocate temporary storage"), "writing to Kusto", clusterAlias)
         }
 
-<<<<<<< HEAD
-      if (storage.isEmpty) {
-        KDSU.reportExceptionAndThrow(className, new RuntimeException("Failed to allocate temporary storage"), "writing to Kusto", clusterAlias)
-      }
-
-      KDSU.logInfo(className, s"Got ${storage.length} storage SAS with command :'$command'. from service 'ingest-$clusterAlias'")
-      lastRefresh = Instant.now(Clock.systemUTC())
-      storageUris = scala.util.Random.shuffle(storage)
-      roundRobinIdx = 0
-      storage(roundRobinIdx)
-=======
-        KDSU.logInfo(myName, s"Got ${storage.length} storage SAS with command :'$command'. from service 'ingest-$clusterAlias'")
+        KDSU.logInfo(className, s"Got ${storage.length} storage SAS with command :'$command'. from service 'ingest-$clusterAlias'")
         lastRefresh = Instant.now(Clock.systemUTC())
         storageUris = scala.util.Random.shuffle(storage)
         roundRobinIdx = 0
         storage(roundRobinIdx)
       case Failure(exception) =>
-        KDSU.reportExceptionAndThrow(myName, exception,
+        KDSU.reportExceptionAndThrow(className, exception,
           "Error querying for create tempstorage", clusterAlias, shouldNotThrow = true)
         storageUris(roundRobinIdx)
     }
->>>>>>> 2a0eecbf
   }
 }