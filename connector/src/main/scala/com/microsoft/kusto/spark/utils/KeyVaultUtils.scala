--- conflicted
+++ resolved
@@ -69,17 +69,10 @@
 
     if(sasUrl.isEmpty) {
       KustoStorageParameters(
-<<<<<<< HEAD
-        account = if (accountId == null) null else accountId.value(),
-        secret = if (accountKey == null) null else accountKey.value(),
-        container = if (container == null) null else container.value(),
-        secretIsAccountKey = true)
-=======
         account = if(accountId.isDefined) accountId.get.value else "",
         secret = if (accountKey.isDefined) accountKey.get.value else "",
         container = if (container.isDefined) container.get.value else "",
-        storageSecretIsAccountKey = true)
->>>>>>> 022741c7
+        secretIsAccountKey = true)
     } else {
       KustoDataSourceUtils.parseSas(sasUrl.get.value)
     }
