package com.microsoft.kusto.spark.utils

import java.net.SocketTimeoutException
import java.time.Instant
import java.util.StringJoiner
import java.util.concurrent.TimeUnit

import com.microsoft.azure.kusto.data.auth.ConnectionStringBuilder
import com.microsoft.azure.kusto.data.exceptions.KustoDataExceptionBase
import com.microsoft.azure.kusto.data.{Client, ClientFactory, ClientRequestProperties, KustoResultSetTable}
import com.microsoft.azure.kusto.ingest.result.{IngestionStatus, OperationStatus}
import com.microsoft.azure.kusto.ingest.{ IngestClientFactory, QueuedIngestClient}
import com.microsoft.azure.storage.StorageException
import com.microsoft.kusto.spark.authentication.KustoAuthentication
import com.microsoft.kusto.spark.common.KustoCoordinates
import com.microsoft.kusto.spark.datasink.KustoWriter.DelayPeriodBetweenCalls
import com.microsoft.kusto.spark.datasink.{PartitionResult, SinkTableCreationMode, SparkIngestionProperties, WriteOptions}
import com.microsoft.kusto.spark.datasource.{TransientStorageCredentials, TransientStorageParameters}
import com.microsoft.kusto.spark.exceptions.{FailedOperationException, RetriesExhaustedException}
import com.microsoft.kusto.spark.utils.CslCommandsGenerator._
import com.microsoft.kusto.spark.utils.KustoConstants.{IngestSkippedTrace, MaxSleepOnMoveExtentsMillis}
import com.microsoft.kusto.spark.utils.KustoDataSourceUtils.extractSchemaFromResultTable
import com.microsoft.kusto.spark.utils.{KustoDataSourceUtils => KDSU}
import org.apache.commons.lang3.StringUtils
import org.apache.commons.lang3.exception.ExceptionUtils
import org.apache.commons.lang3.time.DurationFormatUtils
import org.apache.log4j.Level
import org.apache.spark.SparkContext
import org.apache.spark.sql.types.StructType
import org.apache.spark.util.CollectionAccumulator
import org.json.{JSONArray, JSONObject}
import shaded.parquet.org.codehaus.jackson.map.ObjectMapper

import scala.collection.JavaConverters._
import scala.concurrent.ExecutionContext.Implicits.global
import scala.concurrent.{Await, Future, TimeoutException}

class KustoClient(val clusterAlias: String, val engineKcsb: ConnectionStringBuilder, val ingestKcsb: ConnectionStringBuilder) {
  lazy val engineClient: Client = ClientFactory.createClient(engineKcsb)

  // Reading process does not require ingest client to start working
  lazy val dmClient: Client = ClientFactory.createClient(ingestKcsb)
  lazy val ingestClient: QueuedIngestClient = IngestClientFactory.createClient(ingestKcsb)
  private val exportProviderEntryCreator = (c: ContainerAndSas) => new TransientStorageCredentials(c.containerUrl + c.sas)
  private val ingestProviderEntryCreator = (c: ContainerAndSas) => c
  private lazy val ingestContainersContainerProvider = new ContainerProvider[ContainerAndSas](dmClient, clusterAlias,
    generateCreateTmpStorageCommand(), ingestProviderEntryCreator)
  private lazy val exportContainersContainerProvider = new ContainerProvider(dmClient, clusterAlias,
    generateGetExportContainersCommand(), exportProviderEntryCreator)

  private val myName = this.getClass.getSimpleName
  private val durationFormat = "dd:HH:mm:ss"

  def initializeTablesBySchema(tableCoordinates: KustoCoordinates,
                               tmpTableName: String,
                               sourceSchema: StructType,
                               targetSchema: Iterable[JSONObject],
                               writeOptions: WriteOptions,
                               crp: ClientRequestProperties,
                               configureRetentionPolicy: Boolean,
                               isTransactionalMode: Boolean): Unit = {

    var tmpTableSchema: String = ""
    val database = tableCoordinates.database
    val table = tableCoordinates.table.get

    if (targetSchema.isEmpty) {
      // Table does not exist
      if (writeOptions.tableCreateOptions == SinkTableCreationMode.FailIfNotExist) {
        throw new RuntimeException(s"Table '$table' doesn't exist in database '$database', cluster '${tableCoordinates.clusterAlias} and tableCreateOptions is set to FailIfNotExist.")
      } else {
        // Parse dataframe schema and create a destination table with that schema
        val tableSchemaBuilder = new StringJoiner(",")
        sourceSchema.fields.foreach { field =>
          val fieldType = DataTypeMapping.getSparkTypeToKustoTypeMap(field.dataType)
          tableSchemaBuilder.add(s"['${field.name}']:$fieldType")
        }
        tmpTableSchema = tableSchemaBuilder.toString
        engineClient.execute(database, generateTableCreateCommand(table, tmpTableSchema), crp)
      }
    } else {
      // Table exists. Parse kusto table schema and check if it matches the dataframes schema
      tmpTableSchema = extractSchemaFromResultTable(targetSchema)
    }

<<<<<<< HEAD
    if (isTransactionalMode) {
      // Create a temporary table with the kusto or dataframe parsed schema with retention and delete set to after the
      // write operation times out. Engine recommended keeping the retention although we use auto delete.
      engineClient.execute(database, generateTempTableCreateCommand(tmpTableName, tmpTableSchema), crp)
      if (configureRetentionPolicy) {
        engineClient.execute(database, generateTableAlterRetentionPolicy(tmpTableName,
          DurationFormatUtils.formatDuration(writeOptions.autoCleanupTime.toMillis, durationFormat, true),
          recoverable = false), crp)
      }
=======
    // Create a temporary table with the kusto or dataframe parsed schema with retention and delete set to after the
    // write operation times out. Engine recommended keeping the retention although we use auto delete.
    engineClient.execute(database, generateTempTableCreateCommand(tmpTableName, tmpTableSchema), crp)
    val targetTableBatchingPolicyRes = engineClient.execute(database, generateTableShowIngestionBatchingPolicyCommand(table), crp).getPrimaryResults
    targetTableBatchingPolicyRes.next()
    val targetTableBatchingPolicy = targetTableBatchingPolicyRes.getString(2).replace("\r\n","").replace("\"","\"\"")
    if (targetTableBatchingPolicy != null && targetTableBatchingPolicy != "null") {
      engineClient.execute(database, generateTableAlterIngestionBatchingPolicyCommand(tmpTableName, targetTableBatchingPolicy), crp)
      dmClient.execute(database, generateRefreshBatchingPolicyCommand(database, tmpTableName), crp)
    }
    if (configureRetentionPolicy) {
      engineClient.execute(database, generateTableAlterRetentionPolicy(tmpTableName,
        DurationFormatUtils.formatDuration(writeOptions.autoCleanupTime.toMillis, durationFormat, true),
        recoverable = false), crp)
>>>>>>> 822ae0cd

      val instant = Instant.now.plusSeconds(writeOptions.autoCleanupTime.toSeconds)
      engineClient.execute(database, generateTableAlterAutoDeletePolicy(tmpTableName, instant), crp)
      KDSU.logInfo(myName, s"Successfully created temporary table $tmpTableName, will be deleted after completing the operation")
    }
  }

  def getTempBlobForIngestion: ContainerAndSas = {
    ingestContainersContainerProvider.getContainer
  }

  def getTempBlobsForExport: TransientStorageParameters = {
    val storage = exportContainersContainerProvider.getAllContainers
    val endpointSuffix = storage.head.domainSuffix
    if(StringUtils.isNoneBlank(endpointSuffix)){
      new TransientStorageParameters(storage.toArray, endpointSuffix)
    }else{
      new TransientStorageParameters(storage.toArray)
    }
  }

  def handleRetryFail(curBatchSize: Int, retry: Int, currentSleepTime: Int, targetTable: String, error: Object): (Int, Int)
  = {
    KDSU.logWarn(myName,
      s"""moving extents to '$targetTable' failed,
        retry number: $retry ${if (error == null) "" else s", error: ${error.asInstanceOf[String]}"}.
        Sleeping for: $currentSleepTime""")
    Thread.sleep(currentSleepTime)
    val increasedSleepTime = Math.min(MaxSleepOnMoveExtentsMillis, currentSleepTime * 2)
    if (retry % 2 == 1) {
      val reducedBatchSize = Math.max(Math.abs(curBatchSize / 2), 50)
      (reducedBatchSize, increasedSleepTime)
    } else {
      (curBatchSize, increasedSleepTime)
    }
  }

  def handleNoResults(totalAmount: Int, extentsProcessed: Int, database: String, tmpTableName: String,
                      crp: ClientRequestProperties): Boolean = {
    // Could we get here ?
    KDSU.logFatal(myName, "Some extents were not processed and we got an empty move " +
      s"result'${totalAmount - extentsProcessed}' Please open issue if you see this trace. At: https://github" +
      ".com/Azure/azure-kusto-spark/issues")
    val extentsLeftRes = engineClient.execute(database, generateExtentsCountCommand(tmpTableName), crp)
      .getPrimaryResults
    extentsLeftRes.next()

    extentsLeftRes.getInt(0) != 0
  }

  def findErrorInResult(res: KustoResultSetTable): (Boolean, Object) = {
    var error: Object = null
    var failed = false
    if (KDSU.getLoggingLevel == Level.DEBUG) {
      var i = 0
      while (res.next() && !failed) {
        val targetExtent = res.getString(1)
        error = res.getObject(2)
        if (targetExtent == "Failed" || StringUtils.isNotBlank(error.asInstanceOf[String])) {
          failed = true
          if (i > 0) {
            KDSU.logFatal(myName, "Failed extent was not reported on all extents!." +
              "Please open issue if you see this trace. At: https://github.com/Azure/azure-kusto-spark/issues")
          }
        }
        i += 1
      }
    } else {
      if (res.next()) {
        val targetExtent = res.getString(1)
        error = res.getObject(2)
        if (targetExtent == "Failed" || StringUtils.isNotBlank(error.asInstanceOf[String])) {
          failed = true
        }
        // TODO handle specific errors
      }
    }
    (failed, error)
  }

  def shouldUseMaterializedViewFlag(database: String, targetTable: String, crp: ClientRequestProperties): Boolean ={
    val isDestinationTableMaterializedViewSourceResult =
      engineClient.execute(database, generateIsTableMaterializedViewSourceCommand(targetTable), crp).getPrimaryResults
    isDestinationTableMaterializedViewSourceResult.next()
    val isDestinationTableMaterializedViewSource: Boolean = isDestinationTableMaterializedViewSourceResult.getLong(0) > 0
    if (isDestinationTableMaterializedViewSource){
      val res = engineClient.execute(database, generateIsTableEngineV3(targetTable), crp).getPrimaryResults
      res.next()
      res.getBoolean(0)
    } else {
      false
    }
  }

  def moveExtentsWithRetries(batchSize: Int, totalAmount: Int, database: String, tmpTableName: String, targetTable: String,
                             crp: ClientRequestProperties, writeOptions: WriteOptions): Unit = {
    var extentsProcessed = 0
    var retry = 0
    var curBatchSize = batchSize
    var delayPeriodBetweenCalls = DelayPeriodBetweenCalls
    var consecutiveSuccesses = 0
    val useMaterializedViewFlag = shouldUseMaterializedViewFlag(database, targetTable, crp)
    while (extentsProcessed < totalAmount) {
      var error: Object = null
      var res: Option[KustoResultSetTable] = None
      var failed = false
      // Execute move batch and keep any transient error for handling
      try {
        val operation = engineClient.execute(database, generateTableMoveExtentsAsyncCommand(tmpTableName,
          targetTable, curBatchSize, useMaterializedViewFlag), crp).getPrimaryResults
        val operationResult = KDSU.verifyAsyncCommandCompletion(engineClient, database, operation, samplePeriod =
          KustoConstants
          .DefaultPeriodicSamplePeriod, writeOptions.timeout, s"move extents to destination table '$targetTable' ")
        res = Some(engineClient.execute(database, generateShowOperationDetails(operationResult.get.getString(0)), crp)
          .getPrimaryResults)
        if (res.get.count() == 0) {
          failed = handleNoResults(totalAmount, extentsProcessed, database, tmpTableName, crp)
          if (!failed) {
            // No more extents to move - succeeded
            extentsProcessed = totalAmount
          }
        }
      } catch {
        case ex: FailedOperationException =>
          if (ex.getResult.isDefined) {
            val failedResult: KustoResultSetTable = ex.getResult.get
            if (!failedResult.getBoolean("ShouldRetry")) {
              throw ex
            }

            error = failedResult.getString("Status")
            failed = true
          } else {
            throw ex
          }
        case ex:KustoDataExceptionBase =>
          if (ex.getCause.isInstanceOf[SocketTimeoutException] || !ex.isPermanent) {
            error = ExceptionUtils.getStackTrace(ex)
            failed = true
          } else {
            throw ex
          }
      }

      // When some node fails the move - it will put "failed" as the target extent id
      if (res.isDefined && error == null) {
        val errorInResult = findErrorInResult(res.get)
        failed = errorInResult._1
        error = errorInResult._2
      }

      if (failed) {
          consecutiveSuccesses = 0
          retry += 1
          if (retry > writeOptions.maxRetriesOnMoveExtents) {
            throw RetriesExhaustedException(s"Failed to move extents after $retry tries")
          }

          // Lower batch size, increase delay
          val params = handleRetryFail(curBatchSize, retry, delayPeriodBetweenCalls, targetTable, error)

          curBatchSize = params._1
          delayPeriodBetweenCalls = params._2
        } else {
          consecutiveSuccesses += 1
          if (consecutiveSuccesses > 2) {
            curBatchSize = Math.min(curBatchSize * 2, batchSize)
          }

          extentsProcessed += res.get.count()
          KDSU.logDebug(myName, s"Moving extents batch succeeded at retry: $retry," +
            s" maxBatch: $curBatchSize, consecutive successfull batches: $consecutiveSuccesses, successes this " +
            s"batch: ${res.get.count()}," +
            s" extentsProcessed: $extentsProcessed, backoff: $delayPeriodBetweenCalls, total:$totalAmount")

          retry = 0
          delayPeriodBetweenCalls = DelayPeriodBetweenCalls
        }
    }
  }

  def moveExtents(database: String, tmpTableName: String, targetTable: String, crp: ClientRequestProperties,
                  writeOptions: WriteOptions): Unit = {
    val extentsCountQuery = engineClient.execute(database, generateExtentsCountCommand(tmpTableName), crp).getPrimaryResults
    extentsCountQuery.next()
    val extentsCount = extentsCountQuery.getInt(0)
    if (extentsCount > writeOptions.minimalExtentsCountForSplitMerge) {
      val nodeCountQuery = engineClient.execute(database, generateNodesCountCommand(), crp).getPrimaryResults
      nodeCountQuery.next()
      val nodeCount = nodeCountQuery.getInt(0)
      moveExtentsWithRetries(nodeCount * writeOptions.minimalExtentsCountForSplitMerge, extentsCount, database,
        tmpTableName, targetTable, crp, writeOptions)
    } else {
      moveExtentsWithRetries(extentsCount, extentsCount, database,
        tmpTableName, targetTable, crp, writeOptions)
    }
  }

  private[kusto] def finalizeIngestionWhenWorkersSucceeded(coordinates: KustoCoordinates,
                                                           batchIdIfExists: String,
                                                           kustoAdminClient: Client,
                                                           tmpTableName: String,
                                                           partitionsResults: CollectionAccumulator[PartitionResult],
                                                           writeOptions: WriteOptions,
                                                           crp: ClientRequestProperties,
                                                           tableExists: Boolean,
                                                           sparkContext: SparkContext,
                                                           authentication: KustoAuthentication
                                                          ): Unit = {
    if (!shouldIngestData(coordinates, writeOptions.ingestionProperties, tableExists, crp)) {
      KDSU.logInfo(myName, s"$IngestSkippedTrace '${coordinates.table}'")
    } else {
      val loggerName = myName
      val mergeTask = Future {
        KDSU.logInfo(myName, s"Polling on ingestion results for requestId: ${writeOptions.requestId}, will move data to " +
          s"destination table when finished")
        val pollOnResult = (partitionResult: PartitionResult) => {
          var finalRes: Option[IngestionStatus] = None
          KDSU.doWhile[Option[IngestionStatus]](
            () => {
              try {
                finalRes = Some(partitionResult.ingestionResult.getIngestionStatusCollection.get(0))
                finalRes
              } catch {
                case e: StorageException =>
                  KDSU.logWarn(loggerName, s"Failed to fetch operation status transiently - will keep polling. " +
                    s"RequestId: ${writeOptions.requestId}. Error: ${ExceptionUtils.getStackTrace(e)}")
                  None
                case e: Exception => KDSU.reportExceptionAndThrow(loggerName, e, s"Failed to fetch operation status. RequestId: ${writeOptions.requestId}"); None
              }
            },
            0,
            DelayPeriodBetweenCalls,
            res => res.isDefined && res.get.status == OperationStatus.Pending,
            res => finalRes = res,
            maxWaitTimeBetweenCalls = KDSU.WriteMaxWaitTime.toMillis.toInt)
            .await(writeOptions.timeout.toMillis, TimeUnit.MILLISECONDS)

          if (finalRes.isDefined) {
            finalRes.get.status match {
              case OperationStatus.Pending =>
                throw new RuntimeException(s"Ingestion to Kusto failed on timeout failure. Cluster: '${coordinates.clusterAlias}', " +
                  s"database: '${coordinates.database}', table: '$tmpTableName'$batchIdIfExists, partition: '${partitionResult.partitionId}'")
              case OperationStatus.Succeeded =>
                KDSU.logInfo(loggerName, s"Ingestion to Kusto succeeded. " +
                  s"Cluster: '${coordinates.clusterAlias}', " +
                  s"database: '${coordinates.database}', " +
                  s"table: '$tmpTableName'$batchIdIfExists, partition: '${partitionResult.partitionId}'', from: '${finalRes.get.ingestionSourcePath}', Operation ${finalRes.get.operationId}")
              case otherStatus =>

                throw new RuntimeException(s"Ingestion to Kusto failed with status '$otherStatus'." +
                  s" Cluster: '${coordinates.clusterAlias}', database: '${coordinates.database}', " +
                  s"table: '$tmpTableName'$batchIdIfExists, partition: '${partitionResult.partitionId}'." +
                  s" Ingestion info: '${new ObjectMapper()
                    .writerWithDefaultPrettyPrinter
                    .writeValueAsString(finalRes.get)}'")
            }
          } else {
            throw new RuntimeException("Failed to poll on ingestion status.")
          }
        }
        try {
          if (writeOptions.pollingOnDriver) {
            partitionsResults.value.asScala.foreach(pollOnResult)
          } else {
            KDSU.logWarn(myName, "IMPORTANT: It's highly recommended to set pollingOnDriver to true on production!\tRead here why https://github.com/Azure/azure-kusto-spark/blob/master/docs/KustoSink.md#supported-options")
            // Specifiying numSlices = 1 so that only one task is created
            val resultsRdd = sparkContext.parallelize(partitionsResults.value.asScala, numSlices = 1)
            resultsRdd.sparkContext.setJobDescription("Polling on ingestion results")
            resultsRdd.foreachPartition((results: Iterator[PartitionResult]) => results.foreach(
              pollOnResult
            ))
          }

          if (partitionsResults.value.size > 0) {
            val moveOperation = (_: Int) => {
              val client = KustoClientCache.getClient(coordinates.clusterAlias, coordinates.clusterUrl, authentication)
              client.engineClient.execute(coordinates.database, generateTableAlterMergePolicyCommand(tmpTableName,
                allowMerge = false,
                allowRebuild = false), crp)
              client.moveExtents(coordinates.database, tmpTableName, coordinates.table.get, crp, writeOptions)
            }
            // Move data to real table
            // Protect tmp table from merge/rebuild and move data to the table requested by customer. This operation is atomic.
            // We are using the ingestIfNotExists Tags here too (on top of the check at the start of the flow) so that if
            // several flows started together only one of them would ingest
            KDSU.logInfo(myName, s"Final ingestion step: Moving extents from '$tmpTableName, requestId: ${writeOptions.requestId}," +
            s"$batchIdIfExists")
            if (writeOptions.pollingOnDriver) {
              moveOperation(0)
            } else {
              // Specifiying numSlices = 1 so that only one task is created
              val moveExtentsRdd =  sparkContext.parallelize(Seq(1), numSlices = 1)
              moveExtentsRdd.sparkContext.setJobDescription("Moving extents to target table")
              moveExtentsRdd.foreach(moveOperation)
            }

          KDSU.logInfo(myName, s"write to Kusto table '${coordinates.table.get}' finished successfully " +
          s"requestId: ${writeOptions.requestId} $batchIdIfExists")
        } else {
            KDSU.logWarn(myName, s"write to Kusto table '${coordinates.table.get}' finished with no data written " +
              s"requestId: ${writeOptions.requestId} $batchIdIfExists")
          }
        } catch {
          case ex: Exception =>
            KDSU.reportExceptionAndThrow(
              myName,
              ex,
              "Trying to poll on pending ingestions",
              coordinates.clusterUrl,
              coordinates.database,
              coordinates.table.getOrElse("Unspecified table name"),
              writeOptions.requestId
            )
        } finally {
          cleanupIngestionByProducts(coordinates.database, kustoAdminClient, tmpTableName, crp)
        }
      }

      if (!writeOptions.isAsync) {
        try {
          Await.result(mergeTask, writeOptions.timeout)
        } catch {
          case _: TimeoutException =>
            KDSU.reportExceptionAndThrow(
              myName,
              new TimeoutException("Timed out polling on ingestion status"),
              "polling on ingestion status", coordinates.clusterUrl, coordinates.database, coordinates.table.getOrElse
              ("Unspecified table name"))
        }
      }
    }
  }

  private[kusto] def cleanupIngestionByProducts(database: String, kustoAdminClient: Client, tmpTableName: String,
                                                crp: ClientRequestProperties): Unit = {
    try {
      kustoAdminClient.execute(database, generateTableDropCommand(tmpTableName), crp)
      KDSU.logInfo(myName, s"Temporary table '$tmpTableName' deleted successfully")
    }
    catch {
      case exception: Exception =>
        KDSU.reportExceptionAndThrow(myName, exception, s"deleting temporary table $tmpTableName", database, shouldNotThrow = false)
    }
  }

  private[kusto] def setMappingOnStagingTableIfNeeded(stagingTableSparkIngestionProperties: SparkIngestionProperties,
                                                      database: String,
                                                      tempTable: String,
                                                      originalTable: String,
                                                      crp: ClientRequestProperties): Unit = {
    val stagingTableIngestionProperties = stagingTableSparkIngestionProperties.toIngestionProperties(database, tempTable)
    val mapping = stagingTableIngestionProperties.getIngestionMapping
    val mappingReferenceName = mapping.getIngestionMappingReference
    if (StringUtils.isNotBlank(mappingReferenceName)) {
      val mappingKind = mapping.getIngestionMappingKind.toString
      val cmd = generateShowTableMappingsCommand(originalTable, mappingKind)
      val mappings = engineClient.execute(stagingTableIngestionProperties.getDatabaseName, cmd, crp).getPrimaryResults

      var found = false
      while (mappings.next && !found) {
        if (mappings.getString(0).equals(mappingReferenceName)) {
          val policyJson = mappings.getString(2).replace("\"", "'")
          val cmd = generateCreateTableMappingCommand(stagingTableIngestionProperties.getTableName, mappingKind,
            mappingReferenceName, policyJson)
          engineClient.execute(stagingTableIngestionProperties.getDatabaseName, cmd, crp)
          found = true
        }
      }
    }
  }

  def fetchTableExtentsTags(database: String, table: String, crp: ClientRequestProperties): KustoResultSetTable = {
    engineClient.execute(database, CslCommandsGenerator.generateFetchTableIngestByTagsCommand(table), crp)
      .getPrimaryResults
  }

  def shouldIngestData(tableCoordinates: KustoCoordinates, ingestionProperties: Option[String],
                       tableExists: Boolean, crp: ClientRequestProperties): Boolean = {
    var shouldIngest = true

    if (tableExists && ingestionProperties.isDefined) {
      val ingestIfNotExistsTags = SparkIngestionProperties.fromString(ingestionProperties.get).ingestIfNotExists
      if (ingestIfNotExistsTags != null && !ingestIfNotExistsTags.isEmpty) {
        val ingestIfNotExistsTagsSet = ingestIfNotExistsTags.asScala.toSet

        val res = fetchTableExtentsTags(tableCoordinates.database, tableCoordinates.table.get, crp)
        if (res.next()) {
          val tagsArray = res.getObject(0).asInstanceOf[JSONArray]
          for (i <- 0 until tagsArray.length) {
            if (ingestIfNotExistsTagsSet.contains(tagsArray.getString(i))) {
              shouldIngest = false
            }
          }
        }
      }
    }

    shouldIngest
  }
}


case class ContainerAndSas(containerUrl: String, sas: String)<|MERGE_RESOLUTION|>--- conflicted
+++ resolved
@@ -83,35 +83,24 @@
       tmpTableSchema = extractSchemaFromResultTable(targetSchema)
     }
 
-<<<<<<< HEAD
     if (isTransactionalMode) {
       // Create a temporary table with the kusto or dataframe parsed schema with retention and delete set to after the
       // write operation times out. Engine recommended keeping the retention although we use auto delete.
       engineClient.execute(database, generateTempTableCreateCommand(tmpTableName, tmpTableSchema), crp)
+      val targetTableBatchingPolicyRes = engineClient.execute(database, generateTableShowIngestionBatchingPolicyCommand(table), crp).getPrimaryResults
+      targetTableBatchingPolicyRes.next()
+      val targetTableBatchingPolicy = targetTableBatchingPolicyRes.getString(2).replace("\r\n","").replace("\"","\"\"")
+      if (targetTableBatchingPolicy != null && targetTableBatchingPolicy != "null") {
+        engineClient.execute(database, generateTableAlterIngestionBatchingPolicyCommand(tmpTableName, targetTableBatchingPolicy), crp)
+        dmClient.execute(database, generateRefreshBatchingPolicyCommand(database, tmpTableName), crp)
+      }
       if (configureRetentionPolicy) {
         engineClient.execute(database, generateTableAlterRetentionPolicy(tmpTableName,
           DurationFormatUtils.formatDuration(writeOptions.autoCleanupTime.toMillis, durationFormat, true),
           recoverable = false), crp)
-      }
-=======
-    // Create a temporary table with the kusto or dataframe parsed schema with retention and delete set to after the
-    // write operation times out. Engine recommended keeping the retention although we use auto delete.
-    engineClient.execute(database, generateTempTableCreateCommand(tmpTableName, tmpTableSchema), crp)
-    val targetTableBatchingPolicyRes = engineClient.execute(database, generateTableShowIngestionBatchingPolicyCommand(table), crp).getPrimaryResults
-    targetTableBatchingPolicyRes.next()
-    val targetTableBatchingPolicy = targetTableBatchingPolicyRes.getString(2).replace("\r\n","").replace("\"","\"\"")
-    if (targetTableBatchingPolicy != null && targetTableBatchingPolicy != "null") {
-      engineClient.execute(database, generateTableAlterIngestionBatchingPolicyCommand(tmpTableName, targetTableBatchingPolicy), crp)
-      dmClient.execute(database, generateRefreshBatchingPolicyCommand(database, tmpTableName), crp)
-    }
-    if (configureRetentionPolicy) {
-      engineClient.execute(database, generateTableAlterRetentionPolicy(tmpTableName,
-        DurationFormatUtils.formatDuration(writeOptions.autoCleanupTime.toMillis, durationFormat, true),
-        recoverable = false), crp)
->>>>>>> 822ae0cd
-
-      val instant = Instant.now.plusSeconds(writeOptions.autoCleanupTime.toSeconds)
-      engineClient.execute(database, generateTableAlterAutoDeletePolicy(tmpTableName, instant), crp)
+        val instant = Instant.now.plusSeconds(writeOptions.autoCleanupTime.toSeconds)
+        engineClient.execute(database, generateTableAlterAutoDeletePolicy(tmpTableName, instant), crp)
+      }
       KDSU.logInfo(myName, s"Successfully created temporary table $tmpTableName, will be deleted after completing the operation")
     }
   }
