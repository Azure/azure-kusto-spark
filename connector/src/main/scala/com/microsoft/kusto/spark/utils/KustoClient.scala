package com.microsoft.kusto.spark.utils

import java.time.Instant
import java.util.StringJoiner
import java.util.concurrent.TimeUnit

import com.microsoft.azure.kusto.data.auth.ConnectionStringBuilder
import com.microsoft.azure.kusto.data.exceptions.DataServiceException
import com.microsoft.azure.kusto.data.{Client, ClientFactory, ClientRequestProperties, KustoResultSetTable}
import com.microsoft.azure.kusto.ingest.result.{IngestionStatus, OperationStatus}
import com.microsoft.azure.kusto.ingest.{IngestClient, IngestClientFactory, IngestionProperties}
import com.microsoft.azure.storage.StorageException
import com.microsoft.kusto.spark.common.KustoCoordinates
import com.microsoft.kusto.spark.datasink.KustoWriter.DelayPeriodBetweenCalls
import com.microsoft.kusto.spark.datasink.{PartitionResult, SinkTableCreationMode, SparkIngestionProperties, WriteOptions}
import com.microsoft.kusto.spark.datasource.KustoStorageParameters
import com.microsoft.kusto.spark.utils.CslCommandsGenerator._
import com.microsoft.kusto.spark.utils.KustoConstants.{IngestSkippedTrace, MaxSleepOnMoveExtentsMillis}
import com.microsoft.kusto.spark.utils.KustoDataSourceUtils.extractSchemaFromResultTable
import com.microsoft.kusto.spark.utils.{KustoDataSourceUtils => KDSU}
import org.apache.commons.lang3.StringUtils
import org.apache.commons.lang3.exception.ExceptionUtils
import org.apache.commons.lang3.time.DurationFormatUtils
import org.apache.log4j.Level
import org.apache.spark.sql.types.StructType
import org.apache.spark.util.CollectionAccumulator
import org.json.{JSONArray, JSONObject}
import shaded.parquet.org.codehaus.jackson.map.ObjectMapper

import scala.collection.JavaConverters._
import scala.concurrent.ExecutionContext.Implicits.global
import scala.concurrent.{Await, Future, TimeoutException}

class KustoClient(val clusterAlias: String, val engineKcsb: ConnectionStringBuilder, val ingestKcsb: ConnectionStringBuilder) {
  lazy val engineClient: Client = ClientFactory.createClient(engineKcsb)

  // Reading process does not require ingest client to start working
  lazy val dmClient: Client = ClientFactory.createClient(ingestKcsb)
  lazy val ingestClient: IngestClient = IngestClientFactory.createClient(ingestKcsb)
  private val exportProviderEntryCreator = (c: ContainerAndSas) => KDSU.parseSas(c.containerUrl + c.sas)
  private val ingestProviderEntryCreator = (c: ContainerAndSas) => c
  private lazy val ingestContainersContainerProvider = new ContainerProvider(dmClient, clusterAlias, generateCreateTmpStorageCommand(), ingestProviderEntryCreator)
  private lazy val exportContainersContainerProvider = new ContainerProvider(dmClient, clusterAlias, generateGetExportContainersCommand(), exportProviderEntryCreator)

  private val myName = this.getClass.getSimpleName
  private val durationFormat = "dd:HH:mm:ss"

  def initializeTablesBySchema(tableCoordinates: KustoCoordinates,
                               tmpTableName: String,
<<<<<<< HEAD
                               tableCreation: SinkTableCreationMode = SinkTableCreationMode.FailIfNotExist,
                               sourceSchema: StructType,
                               targetSchema: Iterable[JSONObject],
                               writeTimeout: FiniteDuration): Unit = {
=======
                               schema: StructType,
                               schemaShowCommandResult: KustoResultSetTable,
                               writeOptions: WriteOptions,
                               crp: ClientRequestProperties): Unit = {
>>>>>>> 446dc229

    var tmpTableSchema: String = ""
    val database = tableCoordinates.database
    val table = tableCoordinates.table.get

    if (targetSchema.isEmpty) {
      // Table Does not exist
      if (writeOptions.tableCreateOptions == SinkTableCreationMode.FailIfNotExist) {
        throw new RuntimeException(s"Table '$table' doesn't exist in database '$database', cluster '${tableCoordinates.clusterAlias} and tableCreateOptions is set to FailIfNotExist.")
      } else {
        // Parse dataframe schema and create a destination table with that schema
        val tableSchemaBuilder = new StringJoiner(",")
        sourceSchema.fields.foreach { field =>
          val fieldType = DataTypeMapping.getSparkTypeToKustoTypeMap(field.dataType)
          tableSchemaBuilder.add(s"['${field.name}']:$fieldType")
        }
        tmpTableSchema = tableSchemaBuilder.toString
        engineClient.execute(database, generateTableCreateCommand(table, tmpTableSchema), crp)
      }
    } else {
      // Table exists. Parse kusto table schema and check if it matches the dataframes schema
      tmpTableSchema = extractSchemaFromResultTable(targetSchema)
    }

    // Create a temporary table with the kusto or dataframe parsed schema with retention and delete set to after the
    // write operation times out. Engine recommended keeping the retention although we use auto delete.
    engineClient.execute(database, generateTempTableCreateCommand(tmpTableName, tmpTableSchema), crp)
    engineClient.execute(database, generateTableAlterRetentionPolicy(tmpTableName,
      DurationFormatUtils.formatDuration(writeOptions.autoCleanupTime.toMillis, durationFormat, true),
      recoverable = false), crp)
    val instant = Instant.now.plusSeconds(writeOptions.autoCleanupTime.toSeconds)
    engineClient.execute(database, generateTableAlterAutoDeletePolicy(tmpTableName, instant), crp)
  }

  def getTempBlobForIngestion: ContainerAndSas = {
    ingestContainersContainerProvider.getContainer
  }

  def getTempBlobsForExport: Seq[KustoStorageParameters] = {
    exportContainersContainerProvider.getAllContainers
  }

  def handleRetryFail(curBatchSize: Int, retry: Int, currentSleepTime: Int): (Int, Int) = {
    KDSU.logWarn(myName, s"Failed moving extents, retry number '$retry'. Sleeping for: $currentSleepTime")
    Thread.sleep(currentSleepTime)
    val increasedSleepTime = Math.min(MaxSleepOnMoveExtentsMillis, currentSleepTime * 2)
    if (retry % 2 == 1) {
      val reducedBatchSize = Math.max(Math.abs(curBatchSize / 2), 50)
      (reducedBatchSize, increasedSleepTime)
    } else {
      (curBatchSize, increasedSleepTime)
    }
  }

  def handleNoResults(totalAmount: Int, extentsProcessed: Int, database: String, tmpTableName: String,
                      crp: ClientRequestProperties): Boolean = {
    // Could we get here ?
    KDSU.logFatal(myName, "Some extents were not processed and we got an empty move " +
      s"result'${totalAmount - extentsProcessed}' Please open issue if you see this trace. At: https://github" +
      ".com/Azure/azure-kusto-spark/issues")
    val extentsLeftRes = engineClient.execute(database, generateExtentsCountCommand(tmpTableName), crp)
      .getPrimaryResults
    extentsLeftRes.next()

    extentsLeftRes.getInt(0) != 0
  }

  def moveExtentsWithRetries(batchSize: Int, totalAmount: Int, database: String, tmpTableName: String, targetTable: String, crp: ClientRequestProperties,
                             cluster: String, writeOptions: WriteOptions): Unit = {
    var extentsProcessed = 0
    var retry = 0
    var curBatchSize = batchSize
    var delayPeriodBetweenCalls = DelayPeriodBetweenCalls
    var consecutiveSuccesses = 0
    while (extentsProcessed < totalAmount) {
      try {
        var failed = false

        val res = engineClient.execute(database, generateTableMoveExtentsCommand(tmpTableName, targetTable,
          curBatchSize), crp).getPrimaryResults

        if (res.count() == 0) {
          failed = handleNoResults(totalAmount, extentsProcessed, database, tmpTableName, crp)
          if (!failed){
            // No more extents to move - succeeded
            extentsProcessed = totalAmount
          }
        }

        // When some node fails move it will put "failed" as target extent id
        var error: Object = null
        if (KDSU.getLoggingLevel == Level.DEBUG) {
          var i = 0
          while (res.next() && !failed) {
            val targetExtent = res.getString(1)
            error = res.getObject(2)
            if (targetExtent == "Failed" || StringUtils.isNotBlank(error.asInstanceOf[String])) {
              failed = true
              if (i > 0) {
                KDSU.logFatal(myName, "Failed extent was not reported on all extents!." +
                  "Please open issue if you see this trace. At: https://github.com/Azure/azure-kusto-spark/issues")
              }
            }
            i += 1
          }
        } else {
          if (res.next()) {
            val targetExtent = res.getString(1)
            error = res.getObject(2)
            if (targetExtent == "Failed" || StringUtils.isNotBlank(error.asInstanceOf[String])) {
              failed = true
            }
            // TODO handle specific errors
          }
        }

        if (failed) {
          consecutiveSuccesses = 0
          retry += 1
          if (retry > writeOptions.maxRetriesOnMoveExtents) {
            throw RetriesExhaustedException(s"Failed to move extents after $retry tries")
          }

          // Lower batch size, increase delay
          val params = handleRetryFail(curBatchSize, retry, delayPeriodBetweenCalls)
          KDSU.logWarn(myName,
            s"moving extents to '$targetTable' failed, " +
              s"retry number: $retry ${if (error == null) "" else s", error: ${error.asInstanceOf[String]}"}")
          curBatchSize = params._1
          delayPeriodBetweenCalls = params._2
        } else {
          consecutiveSuccesses += 1
          if (consecutiveSuccesses > 2) {
            curBatchSize = Math.min(curBatchSize * 2, batchSize)
          }

          extentsProcessed += res.count()
          KDSU.logDebug(myName, s"Moving extents succeeded at retry: $retry," +
            s" maxBatch: $curBatchSize, consecutive successfull batches: $consecutiveSuccesses, successes this " +
            s"batch: ${res.count()}," +
            s" extentsProcessed: $extentsProcessed, backoff: $delayPeriodBetweenCalls, total:$totalAmount")

          retry = 0
          // should we reset the curBatchSize to batchSize?
          delayPeriodBetweenCalls = DelayPeriodBetweenCalls
        }
      } catch {
        case e:RetriesExhaustedException => throw e
        case e: DataServiceException => {
          // Probably a permanent exception - try less then regular back
          consecutiveSuccesses = 0
          retry += 1
          KDSU.reportExceptionAndThrow(myName, e, s"moving extents, retry number: $retry", cluster, database, targetTable,
            shouldNotThrow = retry < 2)// && !e.isPermanent)
          val params = handleRetryFail(curBatchSize, retry, delayPeriodBetweenCalls)
          curBatchSize = params._1
          delayPeriodBetweenCalls = params._2
        }}
    }
  }

  def moveExtents(database: String, tmpTableName: String, targetTable: String, crp: ClientRequestProperties,
                  cluster: String, writeOptions: WriteOptions): Unit = {
        val extentsCountQuery = engineClient.execute(database, generateExtentsCountCommand(tmpTableName), crp).getPrimaryResults
    extentsCountQuery.next()
    val extentsCount = extentsCountQuery.getInt(0)
    if (extentsCount > writeOptions.minimalExtentsCountForSplitMerge) {
      val nodeCountQuery = engineClient.execute(database, generateNodesCountCommand(), crp).getPrimaryResults
      nodeCountQuery.next()
      val nodeCount = nodeCountQuery.getInt(0)
      moveExtentsWithRetries(nodeCount * writeOptions.minimalExtentsCountForSplitMerge, extentsCount, database,
        tmpTableName, targetTable, crp, cluster, writeOptions)
    } else {
      moveExtentsWithRetries(extentsCount, extentsCount, database,
        tmpTableName, targetTable, crp, cluster, writeOptions)
    }
  }

  private[kusto] def finalizeIngestionWhenWorkersSucceeded(coordinates: KustoCoordinates,
                                                           batchIdIfExists: String,
                                                           kustoAdminClient: Client,
                                                           tmpTableName: String,
                                                           partitionsResults: CollectionAccumulator[PartitionResult],
                                                           writeOptions: WriteOptions,
                                                           crp: ClientRequestProperties,
                                                           tableExists: Boolean
                                                          ): Unit = {
    if (!shouldIngestData(coordinates, writeOptions.IngestionProperties, tableExists, crp)) {
      KDSU.logInfo(myName, s"$IngestSkippedTrace '${coordinates.table}'")
    } else {
      val mergeTask = Future {
        KDSU.logInfo(myName, s"Polling on ingestion results for requestId: ${writeOptions.requestId}, will move data to " +
          s"destination table when finished")

        try {
          partitionsResults.value.asScala.foreach {
            partitionResult => {
              var finalRes: Option[IngestionStatus] = None
              KDSU.doWhile[Option[IngestionStatus]](
                () => {
                  try {
                    finalRes = Some(partitionResult.ingestionResult.getIngestionStatusCollection.get(0))
                    finalRes
                  } catch {
                    case e: StorageException =>
                      KDSU.logWarn(myName, s"Failed to fetch operation status transiently - will keep polling. " +
                        s"RequestId: ${writeOptions.requestId}. Error: ${ExceptionUtils.getStackTrace(e)}")
                      None
                    case e: Exception => KDSU.reportExceptionAndThrow(myName, e, s"Failed to fetch operation status. RequestId: ${writeOptions.requestId}"); None
                  }
                },
                0,
                DelayPeriodBetweenCalls,
                (writeOptions.timeout.toMillis / DelayPeriodBetweenCalls + 5).toInt,
                res => res.isDefined && res.get.status == OperationStatus.Pending,
                res => finalRes = res,
                maxWaitTimeBetweenCalls = KDSU.WriteMaxWaitTime.toMillis.toInt)
                .await(writeOptions.timeout.toMillis, TimeUnit.MILLISECONDS)

<<<<<<< HEAD
      try {
        partitionsResults.value.asScala.foreach {
          partitionResult => {
            var finalRes: Option[IngestionStatus] = None
            KDSU.doWhile[Option[IngestionStatus]](
              () => {
                try {
                  finalRes = Some(partitionResult.ingestionResult.getIngestionStatusCollection.get(0))
                  finalRes
                } catch {
                  case _: StorageException =>
                    KDSU.logWarn(myName, s"Failed to fetch operation status transiently - will keep polling. RequestId: $requestId")
                    None
                  case e: Exception => KDSU.reportExceptionAndThrow(myName, e, s"Failed to fetch operation status. RequestId: $requestId"); None
=======
              if (finalRes.isDefined) {
                finalRes.get.status match {
                  case OperationStatus.Pending =>
                    throw new RuntimeException(s"Ingestion to Kusto failed on timeout failure. Cluster: '${coordinates.clusterAlias}', " +
                      s"database: '${coordinates.database}', table: '$tmpTableName'$batchIdIfExists, partition: '${partitionResult.partitionId}'")
                  case OperationStatus.Succeeded =>
                    KDSU.logInfo(myName, s"Ingestion to Kusto succeeded. " +
                      s"Cluster: '${coordinates.clusterAlias}', " +
                      s"database: '${coordinates.database}', " +
                      s"table: '$tmpTableName'$batchIdIfExists, partition: '${partitionResult.partitionId}'', from: '${finalRes.get.ingestionSourcePath}', Operation ${finalRes.get.operationId}")
                  case otherStatus =>
                    throw new RuntimeException(s"Ingestion to Kusto failed with status '$otherStatus'." +
                      s" Cluster: '${coordinates.clusterAlias}', database: '${coordinates.database}', " +
                      s"table: '$tmpTableName'$batchIdIfExists, partition: '${partitionResult.partitionId}'. Ingestion info: '${readIngestionResult(finalRes.get)}'")
>>>>>>> 446dc229
                }
              } else {
                throw new RuntimeException("Failed to poll on ingestion status.")
              }
            }
          }

          if (partitionsResults.value.size > 0) {
            // Move data to real table
            // Protect tmp table from merge/rebuild and move data to the table requested by customer. This operation is atomic.
            // We are using the ingestIfNotExists Tags here too (on top of the check at the start of the flow) so that if
            // several flows started together only one of them would ingest
            kustoAdminClient.execute(coordinates.database, generateTableAlterMergePolicyCommand(tmpTableName,
              allowMerge = false,
              allowRebuild = false), crp)
            moveExtents(coordinates.database, tmpTableName, coordinates.table.get, crp, coordinates.clusterAlias,
              writeOptions)

            KDSU.logInfo(myName, s"write to Kusto table '${coordinates.table.get}' finished successfully " +
              s"requestId: ${writeOptions.requestId} $batchIdIfExists")
          } else {
            KDSU.logWarn(myName, s"write to Kusto table '${coordinates.table.get}' finished with no data written " +
              s"requestId: ${writeOptions.requestId} $batchIdIfExists")
          }
        } catch {
          case ex: Exception =>
            KDSU.reportExceptionAndThrow(
              myName,
              ex,
              "Trying to poll on pending ingestions", coordinates.clusterUrl, coordinates.database, coordinates.table.getOrElse("Unspecified table name")
            )
        } finally {
          cleanupIngestionByProducts(coordinates.database, kustoAdminClient, tmpTableName, crp)
        }
      }

      if (!writeOptions.isAsync) {
        try {
          Await.result(mergeTask, writeOptions.timeout)
        } catch {
          case _: TimeoutException =>
            KDSU.reportExceptionAndThrow(
              myName,
              new TimeoutException("Timed out polling on ingestion status"),
              "polling on ingestion status", coordinates.clusterUrl, coordinates.database, coordinates.table.getOrElse
              ("Unspecified table name"))
        }
      }
    }
  }

  private[kusto] def cleanupIngestionByProducts(database: String, kustoAdminClient: Client, tmpTableName: String,
                                                crp: ClientRequestProperties): Unit = {
    try {
      kustoAdminClient.execute(database, generateTableDropCommand(tmpTableName), crp)
      KDSU.logInfo(myName, s"Temporary table '$tmpTableName' deleted successfully")
    }
    catch {
      case exception: Exception =>
        KDSU.reportExceptionAndThrow(myName, exception, s"deleting temporary table $tmpTableName", database, shouldNotThrow = false)
    }
  }

  private[kusto] def setMappingOnStagingTableIfNeeded(stagingTableIngestionProperties: IngestionProperties,
                                                      originalTable: String, crp: ClientRequestProperties): Unit = {
    val mapping = stagingTableIngestionProperties.getIngestionMapping
    val mappingReferenceName = mapping.getIngestionMappingReference
    if (StringUtils.isNotBlank(mappingReferenceName)) {
      val mappingKind = mapping.getIngestionMappingKind.toString
      val cmd = generateShowTableMappingsCommand(originalTable, mappingKind)
      val mappings = engineClient.execute(stagingTableIngestionProperties.getDatabaseName, cmd).getPrimaryResults

      var found = false
      while (mappings.next && !found) {
        if (mappings.getString(0).equals(mappingReferenceName)) {
          val policyJson = mappings.getString(2).replace("\"", "'")
          val cmd = generateCreateTableMappingCommand(stagingTableIngestionProperties.getTableName, mappingKind,
            mappingReferenceName, policyJson)
          engineClient.execute(stagingTableIngestionProperties.getDatabaseName, cmd, crp)
          found = true
        }
      }
    }
  }

  def fetchTableExtentsTags(database: String, table: String, crp: ClientRequestProperties): KustoResultSetTable = {
    engineClient.execute(database, CslCommandsGenerator.generateFetchTableIngestByTagsCommand(table), crp)
      .getPrimaryResults
  }

  def shouldIngestData(tableCoordinates: KustoCoordinates, ingestionProperties: Option[String],
                       tableExists: Boolean, crp: ClientRequestProperties): Boolean = {
    var shouldIngest = true

    if (tableExists && ingestionProperties.isDefined) {
      val ingestIfNotExistsTags = SparkIngestionProperties.fromString(ingestionProperties.get).ingestIfNotExists
      if (ingestIfNotExistsTags != null && !ingestIfNotExistsTags.isEmpty) {
        val ingestIfNotExistsTagsSet = ingestIfNotExistsTags.asScala.toSet

        val res = fetchTableExtentsTags(tableCoordinates.database, tableCoordinates.table.get, crp)
        if (res.next()) {
          val tagsArray = res.getObject(0).asInstanceOf[JSONArray]
          for (i <- 0 until tagsArray.length) {
            if (ingestIfNotExistsTagsSet.contains(tagsArray.getString(i))) {
              shouldIngest = false
            }
          }
        }
      }
    }

    shouldIngest
  }

  private def readIngestionResult(statusRecord: IngestionStatus): String = {
    new ObjectMapper()
      .writerWithDefaultPrettyPrinter
      .writeValueAsString(statusRecord)
  }
}


case class ContainerAndSas(containerUrl: String, sas: String)<|MERGE_RESOLUTION|>--- conflicted
+++ resolved
@@ -29,7 +29,8 @@
 
 import scala.collection.JavaConverters._
 import scala.concurrent.ExecutionContext.Implicits.global
-import scala.concurrent.{Await, Future, TimeoutException}
+import scala.concurrent.duration.FiniteDuration
+import scala.concurrent.{Await, Future}
 
 class KustoClient(val clusterAlias: String, val engineKcsb: ConnectionStringBuilder, val ingestKcsb: ConnectionStringBuilder) {
   lazy val engineClient: Client = ClientFactory.createClient(engineKcsb)
@@ -47,17 +48,10 @@
 
   def initializeTablesBySchema(tableCoordinates: KustoCoordinates,
                                tmpTableName: String,
-<<<<<<< HEAD
-                               tableCreation: SinkTableCreationMode = SinkTableCreationMode.FailIfNotExist,
                                sourceSchema: StructType,
                                targetSchema: Iterable[JSONObject],
-                               writeTimeout: FiniteDuration): Unit = {
-=======
-                               schema: StructType,
-                               schemaShowCommandResult: KustoResultSetTable,
                                writeOptions: WriteOptions,
                                crp: ClientRequestProperties): Unit = {
->>>>>>> 446dc229
 
     var tmpTableSchema: String = ""
     val database = tableCoordinates.database
@@ -277,22 +271,6 @@
                 maxWaitTimeBetweenCalls = KDSU.WriteMaxWaitTime.toMillis.toInt)
                 .await(writeOptions.timeout.toMillis, TimeUnit.MILLISECONDS)
 
-<<<<<<< HEAD
-      try {
-        partitionsResults.value.asScala.foreach {
-          partitionResult => {
-            var finalRes: Option[IngestionStatus] = None
-            KDSU.doWhile[Option[IngestionStatus]](
-              () => {
-                try {
-                  finalRes = Some(partitionResult.ingestionResult.getIngestionStatusCollection.get(0))
-                  finalRes
-                } catch {
-                  case _: StorageException =>
-                    KDSU.logWarn(myName, s"Failed to fetch operation status transiently - will keep polling. RequestId: $requestId")
-                    None
-                  case e: Exception => KDSU.reportExceptionAndThrow(myName, e, s"Failed to fetch operation status. RequestId: $requestId"); None
-=======
               if (finalRes.isDefined) {
                 finalRes.get.status match {
                   case OperationStatus.Pending =>
@@ -307,7 +285,6 @@
                     throw new RuntimeException(s"Ingestion to Kusto failed with status '$otherStatus'." +
                       s" Cluster: '${coordinates.clusterAlias}', database: '${coordinates.database}', " +
                       s"table: '$tmpTableName'$batchIdIfExists, partition: '${partitionResult.partitionId}'. Ingestion info: '${readIngestionResult(finalRes.get)}'")
->>>>>>> 446dc229
                 }
               } else {
                 throw new RuntimeException("Failed to poll on ingestion status.")
