package com.microsoft.kusto.spark.utils

import com.microsoft.azure.kusto.data.{Client, ClientFactory, ConnectionStringBuilder}
import com.microsoft.azure.kusto.ingest.{IngestClient, IngestClientFactory}
<<<<<<< HEAD
import com.microsoft.kusto.spark.datasource.{AadApplicationAuthentication, KeyVaultAuthentication, KustoAccessTokenAuthentication, KustoAuthentication}
import com.microsoft.kusto.spark.utils.{KustoDataSourceUtils => KDSU}
=======
import com.microsoft.kusto.spark.datasource._
import com.microsoft.kusto.spark.utils.{KustoDataSourceUtils => KDSU, KustoConstants => KCONST}

import scala.collection.immutable.HashMap
>>>>>>> 498f07e9

object KustoClient {
  var ingestClientCache = new HashMap[String, IngestClient]
  var adminClientCache = new HashMap[String, Client]
  org.apache.spark.sql.sources.In
  def getAdmin(authentication: KustoAuthentication, clusterAlias: String, isIngestCluster: Boolean = false): Client = {
    val clusterUri = s"https://${if(isIngestCluster) "ingest" else ""}$clusterAlias.kusto.windows.net"
    val kcsb = getKcsb(authentication,clusterUri)
    kcsb.setClientVersionForTracing(KCONST.ClientName)
    getAdmin(kcsb, clusterAlias, isIngestCluster)
  }

  def getAdmin(kcsb: ConnectionStringBuilder, clusterAlias: String, isIngestCluster: Boolean): Client = {
    var cachedClient: Option[Client] = adminClientCache.get(clusterAlias + isIngestCluster)
    if(cachedClient.isEmpty){
      cachedClient = Some(ClientFactory.createClient(kcsb))
      adminClientCache = adminClientCache + (clusterAlias + isIngestCluster -> cachedClient.get)
    }

    cachedClient.get
  }

  def getIngest(authentication: KustoAuthentication, clusterAlias: String): IngestClient = {
    val ingestKcsb = getKcsb(authentication, s"https://ingest-$clusterAlias.kusto.windows.net")
    ingestKcsb.setClientVersionForTracing(KCONST.ClientName)
    getIngest(ingestKcsb, clusterAlias)
  }

  def getIngest(ingestKcsb: ConnectionStringBuilder, clusterAlias: String): IngestClient = {
    var cachedClient = ingestClientCache.get(clusterAlias)
    if(cachedClient.isEmpty) {
      cachedClient = Some(IngestClientFactory.createClient(ingestKcsb))
      ingestClientCache = ingestClientCache + (clusterAlias -> cachedClient.get)
    }

    cachedClient.get
  }

  def getKcsb(authentication: KustoAuthentication, clusterUri: String): ConnectionStringBuilder = {
    authentication match {
      case app: AadApplicationAuthentication =>
        ConnectionStringBuilder.createWithAadApplicationCredentials(clusterUri, app.ID, app.password, app.authority)
      case keyVaultParams: KeyVaultAuthentication =>
        val app = KeyVaultUtils.getAadAppParametersFromKeyVault(keyVaultParams)
        ConnectionStringBuilder.createWithAadApplicationCredentials(clusterUri, app.ID, app.password, app.authority)
      case userToken: KustoAccessTokenAuthentication =>
        ConnectionStringBuilder.createWithAadAccessTokenAuthentication(clusterUri, userToken
          .token)
      case default => throw new MatchError("Can't create ConnectionStringBuilder with null " +
        "authentication params")
    }
  }
}<|MERGE_RESOLUTION|>--- conflicted
+++ resolved
@@ -2,15 +2,10 @@
 
 import com.microsoft.azure.kusto.data.{Client, ClientFactory, ConnectionStringBuilder}
 import com.microsoft.azure.kusto.ingest.{IngestClient, IngestClientFactory}
-<<<<<<< HEAD
-import com.microsoft.kusto.spark.datasource.{AadApplicationAuthentication, KeyVaultAuthentication, KustoAccessTokenAuthentication, KustoAuthentication}
-import com.microsoft.kusto.spark.utils.{KustoDataSourceUtils => KDSU}
-=======
 import com.microsoft.kusto.spark.datasource._
 import com.microsoft.kusto.spark.utils.{KustoDataSourceUtils => KDSU, KustoConstants => KCONST}
 
 import scala.collection.immutable.HashMap
->>>>>>> 498f07e9
 
 object KustoClient {
   var ingestClientCache = new HashMap[String, IngestClient]
@@ -51,16 +46,14 @@
 
   def getKcsb(authentication: KustoAuthentication, clusterUri: String): ConnectionStringBuilder = {
     authentication match {
+      case null => throw new MatchError("Can't create ConnectionStringBuilder with null authentication params")
       case app: AadApplicationAuthentication =>
         ConnectionStringBuilder.createWithAadApplicationCredentials(clusterUri, app.ID, app.password, app.authority)
       case keyVaultParams: KeyVaultAuthentication =>
-        val app = KeyVaultUtils.getAadAppParametersFromKeyVault(keyVaultParams)
+        var app = KeyVaultUtils.getAadAppParametersFromKeyVault(keyVaultParams)
         ConnectionStringBuilder.createWithAadApplicationCredentials(clusterUri, app.ID, app.password, app.authority)
-      case userToken: KustoAccessTokenAuthentication =>
-        ConnectionStringBuilder.createWithAadAccessTokenAuthentication(clusterUri, userToken
-          .token)
-      case default => throw new MatchError("Can't create ConnectionStringBuilder with null " +
-        "authentication params")
+      case userTokne: KustoAccessTokenAuthentication =>
+        ConnectionStringBuilder.createWithAadAccessTokenAuthentication(clusterUri, userTokne.token)
     }
   }
 }