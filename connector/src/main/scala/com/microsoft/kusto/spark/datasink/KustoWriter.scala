package com.microsoft.kusto.spark.datasink

import java.io._
import java.net.URI
import java.nio.charset.StandardCharsets
import java.security.InvalidParameterException
import java.util
import java.util.zip.GZIPOutputStream
import java.util.{TimeZone, UUID}
<<<<<<< HEAD
=======

import com.microsoft.azure.kusto.data.ClientRequestProperties
>>>>>>> 446dc229
import com.microsoft.azure.kusto.ingest.IngestionProperties.DATA_FORMAT
import com.microsoft.azure.kusto.ingest.result.IngestionResult
import com.microsoft.azure.kusto.ingest.source.BlobSourceInfo
import com.microsoft.azure.kusto.ingest.{IngestClient, IngestionProperties}
import com.microsoft.azure.storage.blob.{BlobRequestOptions, CloudBlockBlob}
import com.microsoft.kusto.spark.authentication.KustoAuthentication
import com.microsoft.kusto.spark.common.KustoCoordinates
import com.microsoft.kusto.spark.utils.CslCommandsGenerator.generateTableGetSchemaAsRowsCommand
<<<<<<< HEAD
import com.microsoft.kusto.spark.utils.{KustoClient, KustoClientCache, KustoIngestionUtils, KustoQueryUtils, KustoConstants => KCONST, KustoDataSourceUtils => KDSU}
=======
import com.microsoft.kusto.spark.utils.KustoConstants.IngestSkippedTrace
import com.microsoft.kusto.spark.utils.{KustoClient, KustoClientCache, KustoQueryUtils, KustoConstants => KCONST, KustoDataSourceUtils => KDSU}
>>>>>>> 446dc229
import org.apache.spark.TaskContext
import org.apache.spark.sql.DataFrame
import org.apache.spark.sql.catalyst.InternalRow
import org.apache.spark.sql.types.StructType
import org.apache.spark.util.CollectionAccumulator
import org.json.JSONObject

import scala.collection.Iterator
import scala.collection.JavaConverters._
import scala.concurrent.ExecutionContext.Implicits.global
import scala.concurrent.{Await, Future, TimeoutException}

object KustoWriter {
  private val myName = this.getClass.getSimpleName
  val LegacyTempIngestionTablePrefix = "_tmpTable"
  val TempIngestionTablePrefix = "sparkTempTable_"
  val DelayPeriodBetweenCalls: Int = KCONST.DefaultPeriodicSamplePeriod.toMillis.toInt
  val GzipBufferSize: Int = 1000 * KCONST.DefaultBufferSize

  private[kusto] def write(batchId: Option[Long],
                           data: DataFrame,
                           tableCoordinates: KustoCoordinates,
                           authentication: KustoAuthentication,
                           writeOptions: WriteOptions): Unit = {
    val batchIdIfExists = batchId.map(b => s",batch: ${b.toString}").getOrElse("")
    val kustoClient = KustoClientCache.getClient(tableCoordinates.clusterAlias, tableCoordinates.clusterUrl, authentication)

    if (tableCoordinates.table.isEmpty) {
      KDSU.reportExceptionAndThrow(myName, new InvalidParameterException("Table name not specified"), "writing data",
        tableCoordinates.clusterUrl, tableCoordinates.database)
    }

    val crp = new ClientRequestProperties
    crp.setClientRequestId(writeOptions.requestId)

    val table = tableCoordinates.table.get
    val tmpTableName: String = KustoQueryUtils.simplifyName(TempIngestionTablePrefix +
      data.sparkSession.sparkContext.appName +
      "_" + table + batchId.map(b => s"_${b.toString}").getOrElse("") + "_" + writeOptions.requestId)

<<<<<<< HEAD
    val stagingTableIngestionProperties = getIngestionProperties(writeOptions, tableCoordinates.database, tmpTableName)
    val schemaShowCommandResult = kustoClient.engineClient.execute(tableCoordinates.database, generateTableGetSchemaAsRowsCommand(tableCoordinates.table.get)).getPrimaryResults
    val targetSchema = schemaShowCommandResult.getData.asScala.map(c => c.get(0).asInstanceOf[JSONObject]).toArray
    KustoIngestionUtils.adjustSchema(writeOptions.adjustSchema, data.schema, targetSchema, stagingTableIngestionProperties)

    val rebuildedIngestionProperties = new SparkIngestionProperties(stagingTableIngestionProperties)
=======
    implicit val parameters: KustoWriteResource = KustoWriteResource(authentication, tableCoordinates, data.schema,
      writeOptions, tmpTableName)
    val stagingTableIngestionProperties = getIngestionProperties(writeOptions, parameters)

    val schemaShowCommandResult = kustoClient.engineClient.execute(tableCoordinates.database,
      generateTableGetSchemaAsRowsCommand(tableCoordinates.table.get), crp).getPrimaryResults
>>>>>>> 446dc229

    val rebuildedOptions = WriteOptions(writeOptions.tableCreateOptions, writeOptions.isAsync,
      writeOptions.writeResultLimit,
      writeOptions.timeZone, writeOptions.timeout,
      Some(rebuildedIngestionProperties.toString()),
      writeOptions.batchLimit,
      writeOptions.requestId,
      writeOptions.adjustSchema)

    implicit val parameters: KustoWriteResource = KustoWriteResource(authentication, tableCoordinates, data.schema, rebuildedOptions, tmpTableName)

    val ingestIfNotExistsTags = stagingTableIngestionProperties.getIngestIfNotExists
    // Remove the ingestIfNotExists tags because several partitions can ingest into the staging table and should not interfere one another
    stagingTableIngestionProperties.setIngestIfNotExists(new util.ArrayList())
    val tableExists = schemaShowCommandResult.count() > 0
    val shouldIngest = kustoClient.shouldIngestData(tableCoordinates, writeOptions.IngestionProperties, tableExists,
      crp)

    if (!shouldIngest) {
      KDSU.logInfo(myName, s"$IngestSkippedTrace '$table'")
    } else {
      // KustoWriter will create a temporary table ingesting the data to it.
      // Only if all executors succeeded the table will be appended to the original destination table.
<<<<<<< HEAD
      kustoClient.initializeTablesBySchema(tableCoordinates, tmpTableName, writeOptions.tableCreateOptions, data
        .schema, targetSchema, writeOptions.timeout)
=======
      kustoClient.initializeTablesBySchema(tableCoordinates, tmpTableName, data
        .schema, schemaShowCommandResult, writeOptions, crp)
>>>>>>> 446dc229
      KDSU.logInfo(myName, s"Successfully created temporary table $tmpTableName, will be deleted after completing the operation")

      kustoClient.setMappingOnStagingTableIfNeeded(stagingTableIngestionProperties, table, crp)
      if (stagingTableIngestionProperties.getFlushImmediately) {
        KDSU.logWarn(myName, "Its not recommended to set flushImmediately to true")
      }
      val rdd = data.queryExecution.toRdd
      val partitionsResults = rdd.sparkContext.collectionAccumulator[PartitionResult]
      if (writeOptions.isAsync) {
        val asyncWork = rdd.foreachPartitionAsync { rows => ingestRowsIntoTempTbl(rows, batchIdIfExists, partitionsResults) }
        KDSU.logInfo(myName, s"asynchronous write to Kusto table '$table' in progress")
        // This part runs back on the driver
        asyncWork.onSuccess {
          case _ => kustoClient.finalizeIngestionWhenWorkersSucceeded(
            tableCoordinates, batchIdIfExists, kustoClient.engineClient, tmpTableName, partitionsResults,
            writeOptions,  crp, tableExists)
        }
        asyncWork.onFailure {
          case exception: Exception =>
            kustoClient.cleanupIngestionByProducts(
              tableCoordinates.database, kustoClient.engineClient, tmpTableName, crp)
            KDSU.reportExceptionAndThrow(myName, exception, "writing data", tableCoordinates.clusterUrl, tableCoordinates.database, table, shouldNotThrow = true)
            KDSU.logError(myName, "The exception is not visible in the driver since we're in async mode")
        }
      } else {
        try
          rdd.foreachPartition { rows => ingestRowsIntoTempTbl(rows, batchIdIfExists, partitionsResults) }
        catch {
          case exception: Exception =>
            kustoClient.cleanupIngestionByProducts(
              tableCoordinates.database, kustoClient.engineClient, tmpTableName, crp)
            throw exception
        }
        kustoClient.finalizeIngestionWhenWorkersSucceeded(
          tableCoordinates, batchIdIfExists, kustoClient.engineClient, tmpTableName, partitionsResults, writeOptions,
          crp, tableExists)
      }
    }
  }

  def ingestRowsIntoTempTbl(rows: Iterator[InternalRow], batchIdForTracing: String, partitionsResults: CollectionAccumulator[PartitionResult])
                           (implicit parameters: KustoWriteResource): Unit =
    if (rows.isEmpty) {
      KDSU.logWarn(myName, s"sink to Kusto table '${parameters.coordinates.table.get}' with no rows to write on partition ${TaskContext.getPartitionId} $batchIdForTracing")
    } else {
      ingestToTemporaryTableByWorkers(batchIdForTracing, rows, partitionsResults)
    }

  def ingestRowsIntoKusto(rows: Iterator[InternalRow],
                          ingestClient: IngestClient,
                          partitionsResults: CollectionAccumulator[PartitionResult],
                          batchIdForTracing: String)
                         (implicit parameters: KustoWriteResource): Unit = {
    import parameters._

    val ingestionProperties = getIngestionProperties(writeOptions, parameters.coordinates.database, parameters.tmpTableName)
    ingestionProperties.setDataFormat(DATA_FORMAT.csv.name)
    ingestionProperties.setReportMethod(IngestionProperties.IngestionReportMethod.Table)
    ingestionProperties.setReportLevel(IngestionProperties.IngestionReportLevel.FailuresAndSuccesses)

    val tasks = ingestRows(rows, parameters, ingestClient, ingestionProperties, partitionsResults)

    KDSU.logInfo(myName, s"Ingesting from blob - partition: ${TaskContext.getPartitionId()} requestId: '${writeOptions.requestId}' $batchIdForTracing")

    tasks.asScala.foreach(t => try {
      Await.result(t, KCONST.DefaultIngestionTaskTime)
    } catch {
      case _: TimeoutException => KDSU.logWarn(myName, s"Timed out trying to ingest requestId: '${writeOptions.requestId}', no need to fail as the ingest might succeed")
    })
  }

  private def getIngestionProperties(writeOptions: WriteOptions, database: String, tableName: String): IngestionProperties = {
    if (writeOptions.IngestionProperties.isDefined) {
      val ingestionProperties = SparkIngestionProperties.fromString(writeOptions.IngestionProperties.get)
        .toIngestionProperties(database, tableName)

      ingestionProperties
    } else {
      new IngestionProperties(database, tableName)
    }
  }

  private def ingestToTemporaryTableByWorkers(
                                               batchIdForTracing: String,
                                               rows: Iterator[InternalRow],
                                               partitionsResults: CollectionAccumulator[PartitionResult])
                                             (implicit parameters: KustoWriteResource): Unit = {

    import parameters._
    val partitionId = TaskContext.getPartitionId
    KDSU.logInfo(myName, s"Ingesting partition: '$partitionId' in requestId: '${writeOptions.requestId}'$batchIdForTracing")
    val ingestClient = KustoClientCache.getClient(coordinates.clusterAlias, coordinates.clusterUrl, authentication).ingestClient

    // We force blocking here, since the driver can only complete the ingestion process
    // once all partitions are ingested into the temporary table
    ingestRowsIntoKusto(rows, ingestClient, partitionsResults, batchIdForTracing)
  }

  def createBlobWriter(tableCoordinates: KustoCoordinates,
                       tmpTableName: String,
                       client: KustoClient): BlobWriteResource = {
    val blobName = s"${KustoQueryUtils.simplifyName(tableCoordinates.database)}_${tmpTableName}_${UUID.randomUUID.toString}_spark.csv.gz"

    val containerAndSas = client.getTempBlobForIngestion
    val currentBlob = new CloudBlockBlob(new URI(containerAndSas.containerUrl + '/' + blobName + containerAndSas.sas))
    val currentSas = containerAndSas.sas
    val options = new BlobRequestOptions()
    options.setConcurrentRequestCount(4) // Should be configured from outside
    val gzip: GZIPOutputStream = new GZIPOutputStream(currentBlob.openOutputStream(null, options, null))

    val writer = new OutputStreamWriter(gzip, StandardCharsets.UTF_8)

    val buffer: BufferedWriter = new BufferedWriter(writer, GzipBufferSize)
    val csvWriter = CountingWriter(buffer)
    BlobWriteResource(buffer, gzip, csvWriter, currentBlob, currentSas)
  }

  @throws[IOException]
  private[kusto] def ingestRows(rows: Iterator[InternalRow],
                                parameters: KustoWriteResource,
                                ingestClient: IngestClient,
                                ingestionProperties: IngestionProperties,
                                partitionsResults: CollectionAccumulator[PartitionResult]): util.ArrayList[Future[Unit]]
  = {
    def ingest(blob: CloudBlockBlob, size: Long, sas: String, flushImmediately: Boolean = false): Future[Unit] = {
      val partitionId = TaskContext.getPartitionId
      Future {
        var props = ingestionProperties
        if (!ingestionProperties.getFlushImmediately && flushImmediately) {
          // Need to copy the ingestionProperties so that only this one will be flushed immediately
          props = SparkIngestionProperties.cloneIngestionProperties(ingestionProperties)
          props.setFlushImmediately(true)
        }
        val blobUri = blob.getStorageUri.getPrimaryUri.toString
        val blobPath = blobUri + sas
        val blobSourceInfo = new BlobSourceInfo(blobPath, size)

        partitionsResults.add(PartitionResult(ingestClient.ingestFromBlob(blobSourceInfo, props), partitionId))
      }
    }

    import parameters._

    val kustoClient = KustoClientCache.getClient(coordinates.clusterAlias, coordinates.clusterUrl, authentication)
    val maxBlobSize = writeOptions.batchLimit * KCONST.OneMegaByte

    // This blobWriter will be used later to write the rows to blob storage from which it will be ingested to Kusto
    val initialBlobWriter: BlobWriteResource = createBlobWriter(coordinates, tmpTableName, kustoClient)
    val timeZone = TimeZone.getTimeZone(writeOptions.timeZone).toZoneId

    val ingestionTasks: util.ArrayList[Future[Unit]] = new util.ArrayList()

    // Serialize rows to ingest and send to blob storage.
    val lastBlobWriter = rows.foldLeft[BlobWriteResource](initialBlobWriter) {
      case (blobWriter, row) =>
        RowCSVWriterUtils.writeRowAsCSV(row, schema, timeZone, blobWriter.csvWriter)

        val count = blobWriter.csvWriter.getCounter
        val shouldNotCommitBlockBlob = count < maxBlobSize
        if (shouldNotCommitBlockBlob) {
          blobWriter
        } else {
          KDSU.logInfo(myName, s"Sealing blob in partition ${TaskContext.getPartitionId} for requestId: '${writeOptions.requestId}', " +
            s"blob number ${ingestionTasks.size}, with size $count")
          finalizeBlobWrite(blobWriter)
          val task = ingest(blobWriter.blob, blobWriter.csvWriter.getCounter, blobWriter.sas, flushImmediately = true)
          ingestionTasks.add(task)
          createBlobWriter(coordinates, tmpTableName, kustoClient)
        }
    }

    KDSU.logInfo(myName, s"finished serializing rows in partition ${TaskContext.getPartitionId} for requestId: '${writeOptions.requestId}' ")
    finalizeBlobWrite(lastBlobWriter)
    if (lastBlobWriter.csvWriter.getCounter > 0) {
      ingestionTasks.add(ingest(lastBlobWriter.blob, lastBlobWriter.csvWriter.getCounter, lastBlobWriter.sas))
    }

    ingestionTasks
  }

  def finalizeBlobWrite(blobWriteResource: BlobWriteResource): Unit = {
    blobWriteResource.writer.flush()
    blobWriteResource.gzip.flush()
    blobWriteResource.writer.close()
    blobWriteResource.gzip.close()
  }
}

case class BlobWriteResource(writer: BufferedWriter, gzip: GZIPOutputStream, csvWriter: CountingWriter, blob: CloudBlockBlob, sas: String)

case class KustoWriteResource(authentication: KustoAuthentication,
                              coordinates: KustoCoordinates,
                              schema: StructType,
                              writeOptions: WriteOptions,
                              tmpTableName: String)

case class PartitionResult(ingestionResult: IngestionResult, partitionId: Int)<|MERGE_RESOLUTION|>--- conflicted
+++ resolved
@@ -7,11 +7,8 @@
 import java.util
 import java.util.zip.GZIPOutputStream
 import java.util.{TimeZone, UUID}
-<<<<<<< HEAD
-=======
 
 import com.microsoft.azure.kusto.data.ClientRequestProperties
->>>>>>> 446dc229
 import com.microsoft.azure.kusto.ingest.IngestionProperties.DATA_FORMAT
 import com.microsoft.azure.kusto.ingest.result.IngestionResult
 import com.microsoft.azure.kusto.ingest.source.BlobSourceInfo
@@ -20,12 +17,8 @@
 import com.microsoft.kusto.spark.authentication.KustoAuthentication
 import com.microsoft.kusto.spark.common.KustoCoordinates
 import com.microsoft.kusto.spark.utils.CslCommandsGenerator.generateTableGetSchemaAsRowsCommand
-<<<<<<< HEAD
-import com.microsoft.kusto.spark.utils.{KustoClient, KustoClientCache, KustoIngestionUtils, KustoQueryUtils, KustoConstants => KCONST, KustoDataSourceUtils => KDSU}
-=======
 import com.microsoft.kusto.spark.utils.KustoConstants.IngestSkippedTrace
-import com.microsoft.kusto.spark.utils.{KustoClient, KustoClientCache, KustoQueryUtils, KustoConstants => KCONST, KustoDataSourceUtils => KDSU}
->>>>>>> 446dc229
+import com.microsoft.kusto.spark.utils.{KustoClient, KustoClientCache, KustoQueryUtils, KustoIngestionUtils, KustoConstants => KCONST, KustoDataSourceUtils => KDSU}
 import org.apache.spark.TaskContext
 import org.apache.spark.sql.DataFrame
 import org.apache.spark.sql.catalyst.InternalRow
@@ -66,21 +59,12 @@
       data.sparkSession.sparkContext.appName +
       "_" + table + batchId.map(b => s"_${b.toString}").getOrElse("") + "_" + writeOptions.requestId)
 
-<<<<<<< HEAD
     val stagingTableIngestionProperties = getIngestionProperties(writeOptions, tableCoordinates.database, tmpTableName)
     val schemaShowCommandResult = kustoClient.engineClient.execute(tableCoordinates.database, generateTableGetSchemaAsRowsCommand(tableCoordinates.table.get)).getPrimaryResults
     val targetSchema = schemaShowCommandResult.getData.asScala.map(c => c.get(0).asInstanceOf[JSONObject]).toArray
     KustoIngestionUtils.adjustSchema(writeOptions.adjustSchema, data.schema, targetSchema, stagingTableIngestionProperties)
 
     val rebuildedIngestionProperties = new SparkIngestionProperties(stagingTableIngestionProperties)
-=======
-    implicit val parameters: KustoWriteResource = KustoWriteResource(authentication, tableCoordinates, data.schema,
-      writeOptions, tmpTableName)
-    val stagingTableIngestionProperties = getIngestionProperties(writeOptions, parameters)
-
-    val schemaShowCommandResult = kustoClient.engineClient.execute(tableCoordinates.database,
-      generateTableGetSchemaAsRowsCommand(tableCoordinates.table.get), crp).getPrimaryResults
->>>>>>> 446dc229
 
     val rebuildedOptions = WriteOptions(writeOptions.tableCreateOptions, writeOptions.isAsync,
       writeOptions.writeResultLimit,
@@ -88,9 +72,11 @@
       Some(rebuildedIngestionProperties.toString()),
       writeOptions.batchLimit,
       writeOptions.requestId,
+      //TODO additional
       writeOptions.adjustSchema)
 
-    implicit val parameters: KustoWriteResource = KustoWriteResource(authentication, tableCoordinates, data.schema, rebuildedOptions, tmpTableName)
+    implicit val parameters: KustoWriteResource = KustoWriteResource(authentication, tableCoordinates, data.schema,
+      rebuildedOptions, tmpTableName)
 
     val ingestIfNotExistsTags = stagingTableIngestionProperties.getIngestIfNotExists
     // Remove the ingestIfNotExists tags because several partitions can ingest into the staging table and should not interfere one another
@@ -104,13 +90,8 @@
     } else {
       // KustoWriter will create a temporary table ingesting the data to it.
       // Only if all executors succeeded the table will be appended to the original destination table.
-<<<<<<< HEAD
-      kustoClient.initializeTablesBySchema(tableCoordinates, tmpTableName, writeOptions.tableCreateOptions, data
-        .schema, targetSchema, writeOptions.timeout)
-=======
       kustoClient.initializeTablesBySchema(tableCoordinates, tmpTableName, data
-        .schema, schemaShowCommandResult, writeOptions, crp)
->>>>>>> 446dc229
+        .schema, targetSchema, writeOptions, crp)
       KDSU.logInfo(myName, s"Successfully created temporary table $tmpTableName, will be deleted after completing the operation")
 
       kustoClient.setMappingOnStagingTableIfNeeded(stagingTableIngestionProperties, table, crp)
