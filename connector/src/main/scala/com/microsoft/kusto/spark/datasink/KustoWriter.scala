--- conflicted
+++ resolved
@@ -286,13 +286,6 @@
         val blobSourceInfo = new BlobSourceInfo(blobPath, size)
 
         val retry = Retry.of("Ingest to Kusto", this.retryConfig)
-<<<<<<< HEAD
-        val retryExecute: CheckedFunction0[IngestionResult] = Retry.decorateCheckedSupplier(retry, () => {
-          KDSU.logInfo(myName, s"Queued blob for ingestion in partition $partitionId for requestId: '$requestId}")
-          ingestClient.ingestFromBlob(blobSourceInfo, props)
-        })
-        if (transactional) partitionsResults.add(PartitionResult(retryExecute.apply, partitionId))
-=======
         val f:CheckedFunction0[IngestionResult] = new CheckedFunction0[IngestionResult]() {
           override def apply(): IngestionResult= {
             KDSU.logInfo(myName, s"Queued blob for ingestion in partition $partitionId for requestId: '$requestId}")
@@ -301,8 +294,7 @@
         }
 
         val retryExecute: CheckedFunction0[IngestionResult] = Retry.decorateCheckedSupplier(retry, f)
-        partitionsResults.add(PartitionResult(retryExecute.apply,partitionId))
->>>>>>> dd8c0659
+        if (transactional) partitionsResults.add(PartitionResult(retryExecute.apply,partitionId))
       }
     }
 
