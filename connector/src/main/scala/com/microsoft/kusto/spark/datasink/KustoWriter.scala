package com.microsoft.kusto.spark.datasink

import java.io._
import java.net.URI
import java.nio.charset.StandardCharsets
import java.util
import java.util.concurrent.TimeUnit
import java.util.zip.GZIPOutputStream
import java.util.UUID

import com.microsoft.azure.kusto.data.{Client, ConnectionStringBuilder}
import com.microsoft.azure.kusto.ingest.IngestionProperties.DATA_FORMAT
import com.microsoft.azure.kusto.ingest.result.{IngestionResult, IngestionStatus, OperationStatus}
import com.microsoft.azure.kusto.ingest.source.BlobSourceInfo
import com.microsoft.azure.kusto.ingest.IngestionProperties
import com.microsoft.azure.storage.StorageCredentialsSharedAccessSignature
import com.microsoft.azure.storage.blob.{BlobOutputStream, CloudBlobContainer}
import com.microsoft.kusto.spark.datasource._
import com.microsoft.kusto.spark.utils.CslCommandsGenerator._
import com.microsoft.kusto.spark.utils.{KeyVaultUtils, KustoClient, KustoQueryUtils, KustoDataSourceUtils => KDSU, KustoConstants => KCONST}
import com.univocity.parsers.csv.{CsvWriter, CsvWriterSettings}
import org.apache.spark.sql.catalyst.InternalRow
import org.apache.spark.sql.types.StructType
import org.apache.spark.sql.DataFrame
import org.apache.spark.{FutureAction, TaskContext}
import shaded.parquet.org.codehaus.jackson.map.ObjectMapper

import scala.collection.Iterator
import scala.collection.JavaConverters._
import scala.concurrent.ExecutionContext.Implicits.global
import scala.concurrent.duration.FiniteDuration
import scala.concurrent.{Await, Future}

object KustoWriter{
  private val myName = this.getClass.getSimpleName
  val TempIngestionTablePrefix = "_tmpTable"
  var OperationShowCommandResult = 16
  val completedState = "Completed"
  val inProgressState = "InProgress"
  val stateCol = "State"
  val statusCol = "Status"
  val delayPeriodBetweenCalls: Int = KCONST.DefaultPeriodicSamplePeriod.toMillis.toInt
  val GZIP_BUFFER_SIZE: Int = 16 * 1024

  private[kusto] def write(batchId: Option[Long],
                           data: DataFrame,
                           tableCoordinates: KustoCoordinates,
                           authentication: KustoAuthentication,
                           writeOptions: WriteOptions): Unit = {
    val schema = data.schema
    var batchIdIfExists = { if (batchId.isEmpty || batchId == Option(0)) { "" } else { s"${batchId.get}"} }

    val kustoAdminClient = KustoClient.getAdmin(authentication, tableCoordinates.cluster)
    val appName = data.sparkSession.sparkContext.appName
    val table = tableCoordinates.table.get
    val tempTablesOld = kustoAdminClient.execute(generateFindOldTempTablesCommand(tableCoordinates.database)).getValues.asScala

    Future {
      // Try delete temporary tablesToCleanup created and not used
      val res = kustoAdminClient.execute(tableCoordinates.database, generateFindCurrentTempTablesCommand(TempIngestionTablePrefix))
      val tempTablesCurr = res.getValues.asScala

      val tablesToCleanup =  tempTablesOld.map(row => row.get(0)).intersect(tempTablesCurr.map(row => row.get(0)))

      if (tablesToCleanup.nonEmpty) {
        kustoAdminClient.execute(tableCoordinates.database, generateDropTablesCommand(tablesToCleanup.mkString(",")))
      }
    } onFailure {
      case ex: Exception =>
        KDSU.reportExceptionAndThrow(myName, ex, "trying to drop temporary tables", tableCoordinates.cluster, tableCoordinates.database, table, isLogDontThrow = true)
    }

    val tmpTableName = KustoQueryUtils.simplifyName(s"$TempIngestionTablePrefix${appName}_$table${batchIdIfExists}_${UUID.randomUUID().toString}")

    if(batchIdIfExists != "") batchIdIfExists = s", batch'$batchIdIfExists'"

    // KustoWriter will create a temporary table ingesting the data to it.
    // Only if all executors succeeded the table will be appended to the original destination table.
    KDSU.createTmpTableWithSameSchema(kustoAdminClient, tableCoordinates, tmpTableName, writeOptions.tableCreateOptions, schema)

    KDSU.logInfo(myName, s"Successfully created temporary table $tmpTableName, will be deleted after completing the operation")


    val ingestKcsb = KustoClient.getKcsb(authentication, s"https://ingest-${tableCoordinates.cluster}.kusto.windows.net")
<<<<<<< HEAD
    val storageUri = KustoTempIngestStorageCache.getNewTempBlobReference(tableCoordinates.cluster, ingestKcsb)
=======
    val storageUri = TempStorageCache.getNewTempBlobReference(tableCoordinates.cluster, ingestKcsb)

>>>>>>> df0dd897
    def ingestRowsIntoKusto(schema: StructType, rows: Iterator[InternalRow]): IngestionResult = {
      val ingestClient = KustoClient.getIngest(authentication, tableCoordinates.cluster)
      val ingestionProperties = new IngestionProperties(tableCoordinates.database, tmpTableName)

      val blobName = s"${tableCoordinates.database}_${tmpTableName}_${UUID.randomUUID.toString}_SparkStreamUpload.gz"
      val container = new CloudBlobContainer(new URI(storageUri))
      val blob = container.getBlockBlobReference(blobName)

      serializeRows(rows, schema, blob.openOutputStream, writeOptions.timeZone)

      val signature = blob.getServiceClient.getCredentials.asInstanceOf[StorageCredentialsSharedAccessSignature]
      val blobPath = blob.getStorageUri.getPrimaryUri.toString + "?" + signature.getToken
      val blobSourceInfo = new BlobSourceInfo(blobPath)

      ingestionProperties.setDataFormat(DATA_FORMAT.csv.name)
      ingestionProperties.setReportMethod(IngestionProperties.IngestionReportMethod.Table)
      ingestionProperties.setReportLevel(IngestionProperties.IngestionReportLevel.FailuresAndSuccesses)
      ingestClient.ingestFromBlob(blobSourceInfo, ingestionProperties)
    }

    val rdd = data.queryExecution.toRdd

    if (writeOptions.isAsync) {
      val asyncWork: FutureAction[Unit] = rdd.foreachPartitionAsync {
        rows => {
          if(rows.isEmpty)
          {
            KDSU.logWarn(myName, s"sink to Kusto table '$table' with no rows to write on partition ${TaskContext.getPartitionId}")
          }
          else {
            ingestToTemporaryTableByWorkers(
              batchId,
              tableCoordinates.cluster,
              tableCoordinates.database,
              table,
              schema,
              batchIdIfExists,
              writeOptions.timeout,
              ingestRowsIntoKusto,
              rows)
          }
        }
      }
      KDSU.logInfo(myName, s"asynchronous write to Kusto table '$table' in progress")

      // This part runs back on the driver
      asyncWork.onSuccess {
        case _ =>
          finalizeIngestionWhenWorkersSucceeded(tableCoordinates.cluster, tableCoordinates.database, table, batchIdIfExists, kustoAdminClient, tmpTableName, isAsync = true)
      }

      asyncWork.onFailure {
        case exception: Exception =>
          tryCleanupIngestionByproducts(tableCoordinates.database, kustoAdminClient, tmpTableName)
          KDSU.reportExceptionAndThrow(myName, exception, "writing data", tableCoordinates.cluster, tableCoordinates.database, table, isLogDontThrow = true)
          KDSU.logError(myName, "The exception is not visible in the driver since we're in async mode")
      }
    }
    else
    {
      try {
        rdd.foreachPartition {
          rows => {
            if(rows.isEmpty)
            {
              KDSU.logWarn(myName, s"sink to Kusto table '$table' with no rows to write on partition ${TaskContext.getPartitionId}")
            }
            else
            {
              ingestToTemporaryTableByWorkers(
                batchId,
                tableCoordinates.cluster,
                tableCoordinates.database,
                table,
                schema,
                batchIdIfExists,
                writeOptions.timeout,
                ingestRowsIntoKusto,
                rows)
            }
          }
        }
      }
      catch{
        case exception: Exception =>
          tryCleanupIngestionByproducts(tableCoordinates.database, kustoAdminClient, tmpTableName)
          throw exception.getCause
      }

      finalizeIngestionWhenWorkersSucceeded(tableCoordinates.cluster, tableCoordinates.database, table, batchIdIfExists, kustoAdminClient, tmpTableName)
      KDSU.logInfo(myName, s"write operation to Kusto table '$table' finished successfully")
    }
  }

  private def tryCleanupIngestionByproducts(database: String, kustoAdminClient: Client, tmpTableName: String) = {
    try {
      kustoAdminClient.execute(database, generateTableDropCommand(tmpTableName))
    }
    catch {
      case exception: Exception =>
        KDSU.reportExceptionAndThrow(myName, exception, s"deleting temporary table $tmpTableName", database = database, isLogDontThrow = true)
    }
  }

  private def finalizeIngestionWhenWorkersSucceeded(cluster: String, database: String, table: String, batchIdIfExists: String, kustoAdminClient: Client, tmpTableName: String, isAsync: Boolean = false): Unit = {
    try {
      // Move data to real table
      // Protect tmp table from merge/rebuild and move data to the table requested by customer. This operation is atomic.
      kustoAdminClient.execute(database, generateTableAlterMergePolicyCommand(tmpTableName, allowMerge = false, allowRebuild = false))
      kustoAdminClient.execute(database, generateTableMoveExtentsCommand(tmpTableName, table))
      KDSU.logInfo(myName, s"write to Kusto table '$table' finished successfully $batchIdIfExists")
    }
    catch {
      case exception: Exception =>
        KDSU.reportExceptionAndThrow(myName, exception, "finalizing write operation", cluster, database, table, isLogDontThrow = isAsync)    }
    finally {
      tryCleanupIngestionByproducts(database, kustoAdminClient, tmpTableName)
    }
  }

  private def ingestToTemporaryTableByWorkers(
    batchId: Option[Long],
    cluster: String,
    database: String,
    table: String,
    schema: StructType,
    batchIdIfExists: String,
    timeout: FiniteDuration,
    ingestRowsIntoKusto: (StructType, Iterator[InternalRow]) => IngestionResult, rows: Iterator[InternalRow]) = {

    val partitionId = TaskContext.getPartitionId
    KDSU.logInfo(myName, s"Ingesting partition '$partitionId'")

      val ackIngestion: Future[IngestionResult] = Future {
        ingestRowsIntoKusto(schema, rows)
      }

      // We force blocking here, since the driver can only complete the ingestion process
      // once all partitions are ingested into the temporary table
      val ingestionResult = Await.result(ackIngestion, timeout)
      val timeoutMillis = timeout.toMillis

      // Proceed only on success. Will throw on failure for the driver to handle
      KDSU.runSequentially[IngestionStatus](
        func = () => ingestionResult.GetIngestionStatusCollection().get(0),
        0, delayPeriodBetweenCalls, (timeoutMillis / delayPeriodBetweenCalls + 5).toInt,
        res => res.status == OperationStatus.Pending,
        res => res.status match {
          case OperationStatus.Pending =>
            throw new RuntimeException(s"Ingestion to Kusto failed on timeout failure. Cluster: '$cluster', database: '$database', table: '$table'$batchIdIfExists, partition: '$partitionId'")
          case OperationStatus.Succeeded =>
            KDSU.logInfo(myName, s"Ingestion to Kusto succeeded. Cluster: '$cluster', database: '$database', table: '$table'$batchIdIfExists, partition: '$partitionId'")
          case otherStatus =>
            throw new RuntimeException(s"Ingestion to Kusto failed with status '$otherStatus'." +
              s" Cluster: '$cluster', database: '$database', table: '$table'$batchIdIfExists, partition: '$partitionId'. Ingestion info: '${readIngestionResult(res)}'")
        }).await(timeoutMillis, TimeUnit.MILLISECONDS)
    }

  def All(list: util.ArrayList[Boolean]) : Boolean = {
    val it = list.iterator
    var res = true
    while (it.hasNext && res)
    {
      res = it.next()
    }
    res
  }

  @throws[IOException]
  private[kusto] def serializeRows(rows: Iterator[InternalRow], schema: StructType, bos: BlobOutputStream, timeZone: String): Unit = {
    val gzip = new GZIPOutputStream(bos)
    val csvSerializer = new KustoCsvSerializationUtils(schema, timeZone)

    val writer = new OutputStreamWriter(gzip, StandardCharsets.UTF_8)
    val buffer:BufferedWriter = new BufferedWriter(writer, GZIP_BUFFER_SIZE)
    val csvWriter = new CsvWriter(buffer, new CsvWriterSettings)

    for (row <- rows) {
      csvWriter.writeRow(csvSerializer.convertRow(row))
    }

    buffer.flush()
    gzip.flush()

    buffer.close()
    gzip.close()
  }

  private def readIngestionResult(statusRecord: IngestionStatus): String = {
    val objectMapper = new ObjectMapper()
    val resultAsJson = objectMapper.writerWithDefaultPrettyPrinter.writeValueAsString (statusRecord)

    resultAsJson
  }
}<|MERGE_RESOLUTION|>--- conflicted
+++ resolved
@@ -82,12 +82,7 @@
 
 
     val ingestKcsb = KustoClient.getKcsb(authentication, s"https://ingest-${tableCoordinates.cluster}.kusto.windows.net")
-<<<<<<< HEAD
     val storageUri = KustoTempIngestStorageCache.getNewTempBlobReference(tableCoordinates.cluster, ingestKcsb)
-=======
-    val storageUri = TempStorageCache.getNewTempBlobReference(tableCoordinates.cluster, ingestKcsb)
-
->>>>>>> df0dd897
     def ingestRowsIntoKusto(schema: StructType, rows: Iterator[InternalRow]): IngestionResult = {
       val ingestClient = KustoClient.getIngest(authentication, tableCoordinates.cluster)
       val ingestionProperties = new IngestionProperties(tableCoordinates.database, tmpTableName)
