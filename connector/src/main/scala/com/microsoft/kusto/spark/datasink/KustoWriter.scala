--- conflicted
+++ resolved
@@ -203,17 +203,12 @@
     import parameters._
     val partitionId = TaskContext.getPartitionId
     KDSU.logInfo(myName, s"Ingesting partition: '$partitionId' in requestId: '${writeOptions.requestId}'$batchIdForTracing")
-<<<<<<< HEAD
     val ingestClient = KustoClientCache.getClient(coordinates.clusterUrl, authentication, coordinates.ingestionUrl, coordinates.clusterAlias).ingestClient
-
-=======
-    val ingestClient = KustoClientCache.getClient(coordinates.clusterAlias, coordinates.clusterUrl, authentication).ingestClient
     val queueRequestOptions = new QueueRequestOptions
     queueRequestOptions.setMaximumExecutionTimeInMs(KCONST.DefaultExecutionQueueing)
     queueRequestOptions.setTimeoutIntervalInMs(KCONST.DefaultTimeoutQueueing)
     queueRequestOptions.setRetryPolicyFactory(new RetryNoRetry)
     ingestClient.setQueueRequestOptions(queueRequestOptions)
->>>>>>> 28c5b59b
     // We force blocking here, since the driver can only complete the ingestion process
     // once all partitions are ingested into the temporary table
     ingestRowsIntoKusto(rows, ingestClient, partitionsResults, batchIdForTracing)
