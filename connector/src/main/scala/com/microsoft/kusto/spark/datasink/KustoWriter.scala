--- conflicted
+++ resolved
@@ -157,18 +157,9 @@
     }
   }
 
-<<<<<<< HEAD
-  private def getCreationTime(ingestionProperties: SparkIngestionProperties, tableCoordinates: KustoCoordinates): Instant = {
-    val startTime = Option(ingestionProperties.toIngestionProperties(tableCoordinates.database,
-      tableCoordinates.table.get).getAdditionalProperties.get("startTime"))
-
-    startTime match {
-      case Some(creationTimeVal) => Instant.parse(creationTimeVal)
-=======
   private def getCreationTime(ingestionProperties: SparkIngestionProperties): Instant = {
     Option(ingestionProperties.creationTime) match {
       case Some(creationTimeVal) => creationTimeVal
->>>>>>> 0d37ffbc
       case None => Instant.now(Clock.systemUTC())
     }
   }
