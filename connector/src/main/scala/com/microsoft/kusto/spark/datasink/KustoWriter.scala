--- conflicted
+++ resolved
@@ -232,14 +232,9 @@
 
     import parameters._
     val partitionId = TaskContext.getPartitionId
-<<<<<<< HEAD
-    KDSU.logInfo(myName, s"Ingesting partition: '$partitionId' in requestId: '${writeOptions.requestId}'$batchIdForTracing")
+    KDSU.logInfo(myName, s"Processing partition: '$partitionId' in requestId: '${writeOptions.
+      requestId}'$batchIdForTracing")
     val ingestClient = KustoClientCache.getClient(coordinates.clusterUrl, authentication, coordinates.ingestionUrl, coordinates.clusterAlias).ingestClient
-=======
-    KDSU.logInfo(myName, s"Processing partition: '$partitionId' in requestId: '${writeOptions
-      .requestId}'$batchIdForTracing")
-    val ingestClient = KustoClientCache.getClient(coordinates.clusterAlias, coordinates.clusterUrl, authentication).ingestClient
->>>>>>> 9c855b95
     val queueRequestOptions = new QueueRequestOptions
     queueRequestOptions.setMaximumExecutionTimeInMs(KCONST.DefaultExecutionQueueing)
     queueRequestOptions.setTimeoutIntervalInMs(KCONST.DefaultTimeoutQueueing)
