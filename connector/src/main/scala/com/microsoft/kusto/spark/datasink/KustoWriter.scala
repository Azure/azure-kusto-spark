--- conflicted
+++ resolved
@@ -54,16 +54,10 @@
     val kustoClient = KustoClientCache.getClient(tableCoordinates.clusterAlias, tableCoordinates.clusterUrl, authentication)
 
     val table = tableCoordinates.table.get
-<<<<<<< HEAD
     val tmpTableName: String = if (writeOptions.userTempTableName.isDefined) writeOptions.userTempTableName.get else
       KustoQueryUtils.simplifyName(TempIngestionTablePrefix +
         data.sparkSession.sparkContext.appName +
         "_" + table + batchId.map(b => s"_${b.toString}").getOrElse("") + "_" + writeOptions.requestId)
-=======
-    val tmpTableName = KustoQueryUtils.simplifyName(TempIngestionTablePrefix +
-      data.sparkSession.sparkContext.appName +
-      "_" + table + batchId.map(b => s"_${b.toString}").getOrElse("") + "_" + writeOptions.requestId)
->>>>>>> 28c5b59b
 
     val stagingTableIngestionProperties = getSparkIngestionProperties(writeOptions)
     val schemaShowCommandResult = kustoClient.engineClient.execute(tableCoordinates.database,
@@ -86,7 +80,8 @@
       writeOptions.maxRetriesOnMoveExtents,
       writeOptions.minimalExtentsCountForSplitMerge,
       writeOptions.adjustSchema,
-      writeOptions.isTransactionalMode
+      writeOptions.isTransactionalMode,
+      writeOptions.userTempTableName
     )
 
     implicit val parameters: KustoWriteResource = KustoWriteResource(authentication, tableCoordinates, data.schema,
@@ -114,11 +109,14 @@
       }
 
       kustoClient.setMappingOnStagingTableIfNeeded(stagingTableIngestionProperties, tableCoordinates.database, tmpTableName, table, crp)
-
-//    TODO remove until batching policy problem is good
-//      if (stagingTableIngestionProperties.flushImmediately) {
-//        KDSU.logWarn(myName, "It's not recommended to set flushImmediately to true on production")
-//      }
+      if (stagingTableIngestionProperties.flushImmediately) {
+        KDSU.logWarn(myName, "It's not recommended to set flushImmediately to true")
+      }
+
+      //    TODO remove until batching policy problem is good
+      //      if (stagingTableIngestionProperties.flushImmediately) {
+      //        KDSU.logWarn(myName, "It's not recommended to set flushImmediately to true on production")
+      //      }
 
       val rdd = data.queryExecution.toRdd
       val partitionsResults = rdd.sparkContext.collectionAccumulator[PartitionResult]
@@ -126,7 +124,6 @@
         val asyncWork = rdd.foreachPartitionAsync { rows => ingestRowsIntoTempTbl(rows, batchIdIfExists, partitionsResults) }
         KDSU.logInfo(myName, s"asynchronous write to Kusto table '$table' in progress")
         // This part runs back on the driver
-<<<<<<< HEAD
         if (writeOptions.isTransactionalMode) {
           asyncWork.onSuccess {
             case _ => kustoClient.finalizeIngestionWhenWorkersSucceeded(
@@ -139,23 +136,9 @@
                 kustoClient.cleanupIngestionByProducts(
                   tableCoordinates.database, kustoClient.engineClient, tmpTableName, crp)
               }
-              KDSU.reportExceptionAndThrow(myName, exception, "writing data", tableCoordinates.clusterUrl,
-                tableCoordinates.database, table, shouldNotThrow = true)
+              KDSU.reportExceptionAndThrow(myName, exception, "writing data", tableCoordinates.clusterUrl, tableCoordinates.database, table, shouldNotThrow = true)
               KDSU.logError(myName, "The exception is not visible in the driver since we're in async mode")
           }
-=======
-        asyncWork.onSuccess {
-          case _ => kustoClient.finalizeIngestionWhenWorkersSucceeded(
-            tableCoordinates, batchIdIfExists, kustoClient.engineClient, tmpTableName, partitionsResults,
-            writeOptions, crp, tableExists, rdd.sparkContext, authentication)
-        }
-        asyncWork.onFailure {
-          case exception: Exception =>
-            kustoClient.cleanupIngestionByProducts(
-              tableCoordinates.database, kustoClient.engineClient, tmpTableName, crp)
-            KDSU.reportExceptionAndThrow(myName, exception, "writing data", tableCoordinates.clusterUrl, tableCoordinates.database, table, shouldNotThrow = true)
-            KDSU.logError(myName, "The exception is not visible in the driver since we're in async mode")
->>>>>>> 28c5b59b
         }
       } else {
         try
@@ -169,15 +152,9 @@
         }
         if (writeOptions.isTransactionalMode && writeOptions.userTempTableName.isEmpty) {
           kustoClient.finalizeIngestionWhenWorkersSucceeded(
-            tableCoordinates, batchIdIfExists, kustoClient.engineClient, tmpTableName, partitionsResults, writeOptions,
-            crp, tableExists, rdd.sparkContext, authentication)
-        }
-<<<<<<< HEAD
-=======
-        kustoClient.finalizeIngestionWhenWorkersSucceeded(
           tableCoordinates, batchIdIfExists, kustoClient.engineClient, tmpTableName, partitionsResults, writeOptions,
           crp, tableExists, rdd.sparkContext, authentication)
->>>>>>> 28c5b59b
+        }
       }
     }
   }
@@ -195,9 +172,10 @@
                           partitionsResults: CollectionAccumulator[PartitionResult],
                           batchIdForTracing: String)
                          (implicit parameters: KustoWriteResource): Unit = {
-    import parameters._
-
-    val ingestionProperties = getIngestionProperties(writeOptions,
+   import parameters._
+
+   // Transactional mode write into the temp table instead of the destination table
+   val ingestionProperties = getIngestionProperties(writeOptions,
       parameters.coordinates.database,
       if (writeOptions.isTransactionalMode) parameters.tmpTableName else parameters.coordinates.table.get)
 
@@ -205,32 +183,22 @@
       ingestionProperties.setReportMethod(IngestionProperties.IngestionReportMethod.TABLE)
       ingestionProperties.setReportLevel(IngestionProperties.IngestionReportLevel.FAILURES_AND_SUCCESSES)
     }
+    ingestionProperties.setDataFormat(DataFormat.CSV.name)
 
     try {
-      ingestionProperties.setDataFormat(DataFormat.CSV.name)
       val tasks = ingestRows(rows, parameters, ingestClient, ingestionProperties, partitionsResults)
 
-<<<<<<< HEAD
-      KDSU.logInfo(myName, s"Ingesting from blob - partition: ${TaskContext.getPartitionId()} requestId: '${writeOptions.requestId}' $batchIdForTracing")
+      KDSU.logDebug(myName, s"Ingesting from ${if(tasks.size() == 1) "blob" else tasks.size() +
+        " blobs"} - partition: ${TaskContext.getPartitionId()} requestId: '${writeOptions.requestId}' $batchIdForTracing")
 
       tasks.asScala.foreach(t => try {
-        Await.result(t, KCONST.DefaultIngestionTaskTime)
+        Await.result(t, KCONST.DefaultMaximumIngestionTime)
       } catch {
-        case _: TimeoutException => KDSU.logWarn(myName, s"Timed out trying to ingest requestId: '${writeOptions.requestId}', no need to fail as the ingest might succeed")
+        case _: TimeoutException => throw new TimeoutAwaitingPendingOperationException(s"Timed out trying to ingest requestId: '${writeOptions.requestId}'")
       })
     } catch {
       case e: Exception => if(writeOptions.isTransactionalMode) throw e
     }
-=======
-    KDSU.logDebug(myName, s"Ingesting from ${if(tasks.size() == 1) "blob" else tasks.size() +
-      " blobs"} - partition: ${TaskContext.getPartitionId()} requestId: '${writeOptions.requestId}' $batchIdForTracing")
-
-    tasks.asScala.foreach(t => try {
-      Await.result(t, KCONST.DefaultMaximumIngestionTime)
-    } catch {
-      case _: TimeoutException => throw new TimeoutAwaitingPendingOperationException(s"Timed out trying to ingest requestId: '${writeOptions.requestId}'")
-    })
->>>>>>> 28c5b59b
   }
 
   private def getIngestionProperties(writeOptions: WriteOptions, database: String, tableName: String): IngestionProperties = {
@@ -300,11 +268,8 @@
                                 ingestionProperties: IngestionProperties,
                                 partitionsResults: CollectionAccumulator[PartitionResult]): util.ArrayList[Future[Unit]]
   = {
-<<<<<<< HEAD
-    def ingest(blob: CloudBlockBlob, size: Long, sas: String, flushImmediately: Boolean = false, transactional: Boolean): Future[Unit] = {
-=======
-    def ingest(blob: CloudBlockBlob, size: Long, sas: String, flushImmediately: Boolean = false, requestId: String): Future[Unit] = {
->>>>>>> 28c5b59b
+    def ingest(blob: CloudBlockBlob, size: Long, sas: String, flushImmediately: Boolean = false,
+               transactional: Boolean, requestId: String): Future[Unit] = {
       val partitionId = TaskContext.getPartitionId
       Future {
         var props = ingestionProperties
@@ -316,18 +281,13 @@
         val blobUri = blob.getStorageUri.getPrimaryUri.toString
         val blobPath = blobUri + sas
         val blobSourceInfo = new BlobSourceInfo(blobPath, size)
-<<<<<<< HEAD
-        val res = ingestClient.ingestFromBlob(blobSourceInfo, props)
-        if (transactional) partitionsResults.add(PartitionResult(res, partitionId))
-=======
 
         val retry = Retry.of("Ingest to Kusto", this.retryConfig)
         val retryExecute: CheckedFunction0[IngestionResult] = Retry.decorateCheckedSupplier(retry, () => {
           KDSU.logInfo(myName, s"Queued blob for ingestion in partition $partitionId for requestId: '$requestId}")
           ingestClient.ingestFromBlob(blobSourceInfo, props)
         })
-        partitionsResults.add(PartitionResult(retryExecute.apply,partitionId))
->>>>>>> 28c5b59b
+        if (transactional) partitionsResults.add(PartitionResult(retryExecute.apply, partitionId))
       }
     }
 
@@ -355,11 +315,8 @@
           KDSU.logInfo(myName, s"Sealing blob in partition ${TaskContext.getPartitionId} for requestId: '${writeOptions.requestId}', " +
             s"blob number ${ingestionTasks.size}, with size $count")
           finalizeBlobWrite(blobWriter)
-<<<<<<< HEAD
-          val task = ingest(blobWriter.blob, blobWriter.csvWriter.getCounter, blobWriter.sas, flushImmediately = true, writeOptions.isTransactionalMode)
-=======
-          val task = ingest(blobWriter.blob, blobWriter.csvWriter.getCounter, blobWriter.sas, flushImmediately = true, writeOptions.requestId)
->>>>>>> 28c5b59b
+          val task = ingest(blobWriter.blob, blobWriter.csvWriter.getCounter, blobWriter.sas, flushImmediately =
+            true, writeOptions.isTransactionalMode, writeOptions.requestId)
           ingestionTasks.add(task)
           createBlobWriter(coordinates, tmpTableName, kustoClient)
         }
@@ -368,11 +325,8 @@
     KDSU.logInfo(myName, s"finished serializing rows in partition ${TaskContext.getPartitionId} for requestId: '${writeOptions.requestId}' ")
     finalizeBlobWrite(lastBlobWriter)
     if (lastBlobWriter.csvWriter.getCounter > 0) {
-<<<<<<< HEAD
-      ingestionTasks.add(ingest(lastBlobWriter.blob, lastBlobWriter.csvWriter.getCounter, lastBlobWriter.sas, transactional = writeOptions.isTransactionalMode))
-=======
-      ingestionTasks.add(ingest(lastBlobWriter.blob, lastBlobWriter.csvWriter.getCounter, lastBlobWriter.sas, flushImmediately = false, writeOptions.requestId))
->>>>>>> 28c5b59b
+      ingestionTasks.add(ingest(lastBlobWriter.blob, lastBlobWriter.csvWriter.getCounter, lastBlobWriter.sas,
+        flushImmediately = false, writeOptions.isTransactionalMode, writeOptions.requestId))
     }
 
     ingestionTasks
