--- conflicted
+++ resolved
@@ -1,17 +1,17 @@
 package com.microsoft.kusto.spark.datasink
 
-import com.azure.storage.blob.{BlobClient, BlobContainerClientBuilder, BlobServiceClientBuilder}
-import com.azure.storage.common.policy.{RequestRetryOptions, RetryPolicyType}
-import com.ctc.wstx.util.DataUtil.Integer
-import com.fasterxml.jackson.databind.JsonNode
 import com.microsoft.azure.kusto.data.ClientRequestProperties
 import com.microsoft.azure.kusto.ingest.IngestionProperties.DataFormat
 import com.microsoft.azure.kusto.ingest.exceptions.IngestionServiceException
 import com.microsoft.azure.kusto.ingest.result.IngestionResult
 import com.microsoft.azure.kusto.ingest.source.BlobSourceInfo
 import com.microsoft.azure.kusto.ingest.{IngestClient, IngestionProperties}
+import com.microsoft.azure.storage.RetryNoRetry
+import com.microsoft.azure.storage.blob.{BlobRequestOptions, CloudBlockBlob}
+import com.microsoft.azure.storage.queue.QueueRequestOptions
 import com.microsoft.kusto.spark.authentication.KustoAuthentication
 import com.microsoft.kusto.spark.common.KustoCoordinates
+import com.microsoft.kusto.spark.exceptions.TimeoutAwaitingPendingOperationException
 import com.microsoft.kusto.spark.utils.CslCommandsGenerator.generateTableGetSchemaAsRowsCommand
 import com.microsoft.kusto.spark.utils.KustoConstants.{IngestSkippedTrace, MaxIngestRetryAttempts}
 import com.microsoft.kusto.spark.utils.{ExtendedKustoClient, KustoClientCache, KustoIngestionUtils, KustoQueryUtils, KustoConstants => KCONST, KustoDataSourceUtils => KDSU}
@@ -20,7 +20,8 @@
 import org.apache.spark.sql.catalyst.InternalRow
 import org.apache.spark.sql.types.StructType
 import org.apache.spark.util.CollectionAccumulator
-import io.github.resilience4j.retry.RetryConfig
+import org.json.JSONObject
+import io.github.resilience4j.retry.{Retry, RetryConfig}
 
 import java.io._
 import java.net.URI
@@ -31,21 +32,17 @@
 import java.util.{TimeZone, UUID}
 import com.microsoft.kusto.spark.datasink.FinalizeHelper.finalizeIngestionWhenWorkersSucceeded
 
-<<<<<<< HEAD
-import java.time.{Duration, Instant}
-=======
 import java.time.{Clock, Instant}
->>>>>>> 325236b0
 import scala.collection.JavaConverters._
 import scala.concurrent.ExecutionContext.Implicits.global
 import scala.util.{Failure, Success, Try}
 
 object KustoWriter {
-  private val className = this.getClass.getSimpleName
+  private val myName = this.getClass.getSimpleName
   val LegacyTempIngestionTablePrefix = "_tmpTable"
   val TempIngestionTablePrefix = "sparkTempTable_"
   val DelayPeriodBetweenCalls: Int = KCONST.DefaultPeriodicSamplePeriod.toMillis.toInt
-  private val GzipBufferSize: Int = 1000 * KCONST.DefaultBufferSize
+  val GzipBufferSize: Int = 1000 * KCONST.DefaultBufferSize
   private val retryConfig = RetryConfig.custom.maxAttempts(MaxIngestRetryAttempts).retryExceptions(classOf[IngestionServiceException]).build
   import java.time.ZoneId
   import java.time.format.DateTimeFormatter
@@ -69,17 +66,38 @@
     val schemaShowCommandResult = kustoClient.executeEngine(tableCoordinates.database,
       generateTableGetSchemaAsRowsCommand(tableCoordinates.table.get), crp).getPrimaryResults
 
-    val targetSchema = schemaShowCommandResult.getData.asScala.map(c => c.get(0).asInstanceOf[JsonNode]).toArray
-    KustoIngestionUtils.adjustSchema(writeOptions.adjustSchema, data.schema, targetSchema, stagingTableIngestionProperties, writeOptions.tableCreateOptions)
-
-    val rebuiltOptions = writeOptions.copy(ingestionProperties=Some(stagingTableIngestionProperties.toString()))
+    val targetSchema = schemaShowCommandResult.getData.asScala.map(c => c.get(0).asInstanceOf[JSONObject]).toArray
+    KustoIngestionUtils.adjustSchema(writeOptions.adjustSchema, data.schema, targetSchema, stagingTableIngestionProperties , writeOptions.tableCreateOptions)
+
+    val rebuiltOptions = WriteOptions(
+      writeOptions.pollingOnDriver,
+      writeOptions.tableCreateOptions,
+      writeOptions.isAsync,
+      writeOptions.writeResultLimit,
+      writeOptions.timeZone,
+      writeOptions.timeout,
+      Some(stagingTableIngestionProperties.toString()),
+      writeOptions.batchLimit,
+      writeOptions.requestId,
+      writeOptions.autoCleanupTime,
+      writeOptions.maxRetriesOnMoveExtents,
+      writeOptions.minimalExtentsCountForSplitMerge,
+      writeOptions.adjustSchema,
+      writeOptions.isTransactionalMode,
+      writeOptions.userTempTableName,
+      writeOptions.disableFlushImmediately,
+      writeOptions.ensureNoDupBlobs
+    )
+
+//    implicit val parameters: KustoWriteResource = KustoWriteResource(authentication, tableCoordinates, data.schema,
+//      rebuiltOptions, tmpTableName)
 
     val tableExists = schemaShowCommandResult.count() > 0
     val shouldIngest = kustoClient.shouldIngestData(tableCoordinates, writeOptions.ingestionProperties, tableExists,
       crp)
 
     if (!shouldIngest) {
-      KDSU.logInfo(className, s"$IngestSkippedTrace '$table'")
+      KDSU.logInfo(myName, s"$IngestSkippedTrace '$table'")
     } else {
       if (writeOptions.userTempTableName.isDefined) {
         if (kustoClient.executeEngine(tableCoordinates.database,
@@ -98,12 +116,12 @@
       kustoClient.setMappingOnStagingTableIfNeeded(stagingTableIngestionProperties, tableCoordinates.database,
         tmpTableName, table, crp)
       if (stagingTableIngestionProperties.flushImmediately) {
-        KDSU.logWarn(className, "It's not recommended to set flushImmediately to true")
+        KDSU.logWarn(myName, "It's not recommended to set flushImmediately to true")
       }
 
       //    TODO remove until batching policy problem is good
       //      if (stagingTableIngestionProperties.flushImmediately) {
-      //        KDSU.logWarn(className, "It's not recommended to set flushImmediately to true on production")
+      //        KDSU.logWarn(myName, "It's not recommended to set flushImmediately to true on production")
       //      }
 
       val rdd = data.queryExecution.toRdd
@@ -112,11 +130,9 @@
         schema = data.schema, writeOptions = rebuiltOptions, tmpTableName = tmpTableName)
       val sinkStartTime = getCreationTime(stagingTableIngestionProperties, tableCoordinates)
       if (writeOptions.isAsync) {
-        val asyncWork = rdd.foreachPartitionAsync { rows =>
-          ingestRowsIntoTempTbl(rows, batchIdIfExists,
-            partitionsResults, parameters)
-        }
-        KDSU.logInfo(className, s"asynchronous write to Kusto table '$table' in progress")
+        val asyncWork = rdd.foreachPartitionAsync { rows => ingestRowsIntoTempTbl(rows, batchIdIfExists,
+          partitionsResults,parameters) }
+        KDSU.logInfo(myName, s"asynchronous write to Kusto table '$table' in progress")
         // This part runs back on the driver
 
         if (writeOptions.isTransactionalMode) {
@@ -131,14 +147,14 @@
                 kustoClient.cleanupIngestionByProducts(
                   tableCoordinates.database, tmpTableName, crp)
               }
-              KDSU.reportExceptionAndThrow(className, exception, "writing data", tableCoordinates.clusterUrl,
+              KDSU.reportExceptionAndThrow(myName, exception, "writing data", tableCoordinates.clusterUrl,
                 tableCoordinates.database, table, shouldNotThrow = true)
-              KDSU.logError(className, "The exception is not visible in the driver since we're in async mode")
+              KDSU.logError(myName, "The exception is not visible in the driver since we're in async mode")
           }
         }
       } else {
         try
-          rdd.foreachPartition { rows => ingestRowsIntoTempTbl(rows, batchIdIfExists, partitionsResults, parameters) }
+          rdd.foreachPartition { rows => ingestRowsIntoTempTbl(rows, batchIdIfExists, partitionsResults,parameters) }
         catch {
           case exception: Exception => if (writeOptions.isTransactionalMode) {
             if (writeOptions.userTempTableName.isEmpty) {
@@ -170,19 +186,19 @@
                             partitionsResults: CollectionAccumulator[PartitionResult],parameters: KustoWriteResource)
                            : Unit = {
     if (rows.isEmpty) {
-      KDSU.logWarn(className, s"sink to Kusto table '${parameters.coordinates.table.get}' with no rows to write " +
+      KDSU.logWarn(myName, s"sink to Kusto table '${parameters.coordinates.table.get}' with no rows to write " +
         s"on partition ${TaskContext.getPartitionId} $batchIdForTracing")
     } else {
       ingestToTemporaryTableByWorkers(batchIdForTracing, rows, partitionsResults,parameters)
     }
   }
 
-  private def ingestRowsIntoKusto(rows: Iterator[InternalRow],
-                                  ingestClient: IngestClient,
-                                  partitionsResults: CollectionAccumulator[PartitionResult],
-                                  batchIdForTracing: String, parameters: KustoWriteResource): Unit = {
-    // Transactional mode write into the temp table instead of the destination table
-    val ingestionProperties = getIngestionProperties(parameters.writeOptions,
+  def ingestRowsIntoKusto(rows: Iterator[InternalRow],
+                          ingestClient: IngestClient,
+                          partitionsResults: CollectionAccumulator[PartitionResult],
+                          batchIdForTracing: String , parameters: KustoWriteResource): Unit = {
+   // Transactional mode write into the temp table instead of the destination table
+   val ingestionProperties = getIngestionProperties(parameters.writeOptions,
       parameters.coordinates.database,
       if (parameters.writeOptions.isTransactionalMode) parameters.tmpTableName else parameters.coordinates.table.get)
 
@@ -193,7 +209,7 @@
     ingestionProperties.setDataFormat(DataFormat.CSV.name)
     try {
       ingestRows(rows, parameters, ingestClient, ingestionProperties, partitionsResults, batchIdForTracing)
-      KDSU.logInfo(className, s"Ingesting from blob(s) partition: ${TaskContext.getPartitionId()} requestId: " +
+      KDSU.logInfo(myName, s"Ingesting from blob(s) partition: ${TaskContext.getPartitionId()} requestId: " +
         s"'${parameters.writeOptions.requestId}' batch$batchIdForTracing")
     } catch {
       case e: Exception => if(parameters.writeOptions.isTransactionalMode) throw e
@@ -212,11 +228,12 @@
   }
 
   private def getSparkIngestionProperties(writeOptions: WriteOptions): SparkIngestionProperties = {
-    val ingestionProperties = writeOptions.ingestionProperties match {
-      case Some(sip) => SparkIngestionProperties.fromString(sip)
-      case None => new SparkIngestionProperties()
-    }
+    val ingestionProperties = if (writeOptions.ingestionProperties.isDefined)
+      SparkIngestionProperties.fromString(writeOptions.ingestionProperties.get)
+    else
+      new SparkIngestionProperties()
     ingestionProperties.ingestIfNotExists = new util.ArrayList()
+
     ingestionProperties
   }
 
@@ -224,52 +241,42 @@
                                                batchIdForTracing: String,
                                                rows: Iterator[InternalRow],
                                                partitionsResults: CollectionAccumulator[PartitionResult],
-                                               parameters: KustoWriteResource): Unit = {
+                                               parameters:KustoWriteResource): Unit = {
 
     val partitionId = TaskContext.getPartitionId
-    KDSU.logInfo(className, s"Processing partition: '$partitionId' in requestId: '${
-      parameters.writeOptions.
-        requestId
-    }'$batchIdForTracing")
+    KDSU.logInfo(myName, s"Processing partition: '$partitionId' in requestId: '${parameters.writeOptions.
+      requestId}'$batchIdForTracing")
     val ingestClient = KustoClientCache.getClient(parameters.coordinates.clusterUrl,
       parameters.authentication, parameters.coordinates.ingestionUrl, parameters.coordinates.clusterAlias).ingestClient
-    // TODO Retry policies
-    /*
     val queueRequestOptions = new QueueRequestOptions
     queueRequestOptions.setMaximumExecutionTimeInMs(KCONST.DefaultExecutionQueueing)
     queueRequestOptions.setTimeoutIntervalInMs(KCONST.DefaultTimeoutQueueing)
     queueRequestOptions.setRetryPolicyFactory(new RetryNoRetry)
-    */
-    val reqRetryOpts = new RequestRetryOptions(RetryPolicyType.EXPONENTIAL, Integer(KCONST.MaxIngestRetryAttempts),
-      Duration.ofSeconds(KCONST.DefaultMaximumIngestionTime.toSeconds),
-      null, null, null)
-    ingestClient.setQueueRequestOptions(reqRetryOpts)
+    ingestClient.setQueueRequestOptions(queueRequestOptions)
     // We force blocking here, since the driver can only complete the ingestion process
     // once all partitions are ingested into the temporary table
-    ingestRowsIntoKusto(rows, ingestClient, partitionsResults, batchIdForTracing, parameters)
-  }
-
-  private def createBlobWriter(tableCoordinates: KustoCoordinates,
-                               tmpTableName: String,
-                               client: ExtendedKustoClient,
-                               partitionId: String,
-                               blobNumber: Int,
-                               blobUUID: String): BlobWriteResource = {
+    ingestRowsIntoKusto(rows, ingestClient, partitionsResults, batchIdForTracing,parameters)
+  }
+
+  def createBlobWriter(tableCoordinates: KustoCoordinates,
+                       tmpTableName: String,
+                       client: ExtendedKustoClient,
+                       partitionId: String,
+                       blobNumber: Int,
+                       blobUUID: String): BlobWriteResource = {
     val now = Instant.now()
 
-    val blobName = s"${KustoQueryUtils.simplifyName(tableCoordinates.database)}_${tmpTableName}_${blobUUID}" +
-      s"_${partitionId}_${blobNumber}_${formatter.format(now)}_spark.csv.gz"
+    val blobName = s"${KustoQueryUtils.simplifyName(tableCoordinates.database)}_${tmpTableName}_${blobUUID}_${partitionId}_${blobNumber}_${formatter.format(now)}_spark.csv.gz"
 
     val containerAndSas = client.getTempBlobForIngestion
-    val currentBlob = new BlobContainerClientBuilder()
-      .endpoint(s"${containerAndSas.containerUrl}")
-      .sasToken(containerAndSas.sas)
-      .buildClient().getBlobClient(blobName)
-    // TODO Parallel thread uploads needs to be checked
-    // Check : https://learn.microsoft.com/en-us/azure/storage/blobs/storage-blob-upload-java
+    val currentBlob = new CloudBlockBlob(new URI(s"${containerAndSas.containerUrl}/$blobName${containerAndSas.sas}"))
     val currentSas = containerAndSas.sas
-    val gzip: GZIPOutputStream = new GZIPOutputStream(currentBlob.getBlockBlobClient.getBlobOutputStream(true))
+    val options = new BlobRequestOptions()
+    options.setConcurrentRequestCount(4) // Should be configured from outside
+    val gzip: GZIPOutputStream = new GZIPOutputStream(currentBlob.openOutputStream(null, options, null))
+
     val writer = new OutputStreamWriter(gzip, StandardCharsets.UTF_8)
+
     val buffer: BufferedWriter = new BufferedWriter(writer, GzipBufferSize)
     val csvWriter = CountingWriter(buffer)
     BlobWriteResource(buffer, gzip, csvWriter, currentBlob, currentSas)
@@ -285,9 +292,9 @@
   = {
     val partitionId = TaskContext.getPartitionId
     val partitionIdString = TaskContext.getPartitionId.toString
-    def ingest(blob: BlobClient, size: Long, sas: String, flushImmediately: Boolean = false, blobUUID: String): Unit = {
+    def ingest(blob: CloudBlockBlob, size: Long, sas: String, flushImmediately: Boolean = false, blobUUID: String): Unit = {
         var props = ingestionProperties
-        val blobUri = blob.getBlobUrl
+        val blobUri = blob.getStorageUri.getPrimaryUri.toString
         if (parameters.writeOptions.ensureNoDupBlobs || (!props.getFlushImmediately && flushImmediately)) {
           // Need to copy the ingestionProperties so that only this blob ingestion will be effected
           props = SparkIngestionProperties.cloneIngestionProperties(ingestionProperties)
@@ -317,7 +324,7 @@
           ) match {
             case Success(x) => x
             case Failure(e: Throwable) =>
-              KDSU.reportExceptionAndThrow(className, e, "Queueing blob for ingestion in partition " +
+              KDSU.reportExceptionAndThrow(myName, e, "Queueing blob for ingestion in partition " +
                 s"$partitionIdString for requestId: '${parameters.writeOptions.requestId}")
               null
           }
@@ -326,7 +333,7 @@
           partitionsResults.add(
             PartitionResult(partitionsResult, partitionId))
         }
-      KDSU.logInfo(className, s"Queued blob for ingestion in partition $partitionIdString " +
+      KDSU.logInfo(myName, s"Queued blob for ingestion in partition $partitionIdString " +
         s"for requestId: '${parameters.writeOptions.requestId}")
     }
     val kustoClient = KustoClientCache.getClient(parameters.coordinates.clusterUrl, parameters.authentication,
@@ -347,7 +354,7 @@
         if (shouldNotCommitBlockBlob) {
           blobWriter
         } else {
-          KDSU.logInfo(className, s"Sealing blob in partition $partitionIdString for requestId: '${parameters.writeOptions.requestId}', " +
+          KDSU.logInfo(myName, s"Sealing blob in partition $partitionIdString for requestId: '${parameters.writeOptions.requestId}', " +
             s"blob number ${row._2}, with size $count")
           finalizeBlobWrite(blobWriter)
           ingest(blobWriter.blob, blobWriter.csvWriter.getCounter, blobWriter.sas, flushImmediately =
@@ -357,7 +364,7 @@
         }
     }
 
-    KDSU.logInfo(className, s"Finished serializing rows in partition $partitionIdString for " +
+    KDSU.logInfo(myName, s"Finished serializing rows in partition $partitionIdString for " +
       s"requestId: '${parameters.writeOptions.requestId}' ")
     finalizeBlobWrite(lastBlobWriter)
     if (lastBlobWriter.csvWriter.getCounter > 0) {
@@ -375,7 +382,7 @@
 }
 
 final case class BlobWriteResource(writer: BufferedWriter, gzip: GZIPOutputStream, csvWriter: CountingWriter,
-                             blob: BlobClient, sas: String)
+                             blob: CloudBlockBlob, sas: String)
 final case class KustoWriteResource(authentication: KustoAuthentication,
                               coordinates: KustoCoordinates,
                               schema: StructType,
