package com.microsoft.kusto.spark.datasink

import com.azure.storage.common.policy.{RequestRetryOptions, RetryPolicyType}
import com.fasterxml.jackson.databind.JsonNode
import com.microsoft.azure.kusto.data.ClientRequestProperties
import com.microsoft.azure.kusto.data.auth.CloudInfo
import com.microsoft.azure.kusto.ingest.IngestionProperties.DataFormat
import com.microsoft.azure.kusto.ingest.exceptions.IngestionServiceException
import com.microsoft.azure.kusto.ingest.resources.ContainerWithSas
import com.microsoft.azure.kusto.ingest.result.IngestionResult
import com.microsoft.azure.kusto.ingest.source.BlobSourceInfo
import com.microsoft.azure.kusto.ingest.{IngestClient, IngestionProperties}
import com.microsoft.azure.storage.blob.{BlobRequestOptions, CloudBlockBlob}
import com.microsoft.kusto.spark.authentication.KustoAuthentication
import com.microsoft.kusto.spark.common.KustoCoordinates
import com.microsoft.kusto.spark.datasink.FinalizeHelper.finalizeIngestionWhenWorkersSucceeded
import com.microsoft.kusto.spark.utils.CslCommandsGenerator.generateTableGetSchemaAsRowsCommand
import com.microsoft.kusto.spark.utils.KustoConstants.{IngestSkippedTrace, MaxIngestRetryAttempts}
import com.microsoft.kusto.spark.utils.{ExtendedKustoClient, KustoClientCache, KustoIngestionUtils, KustoQueryUtils, KustoConstants => KCONST, KustoDataSourceUtils => KDSU}
import io.github.resilience4j.retry.RetryConfig
import org.apache.spark.TaskContext
import org.apache.spark.sql.DataFrame
import org.apache.spark.sql.catalyst.InternalRow
import org.apache.spark.sql.types.StructType
import org.apache.spark.util.CollectionAccumulator

import java.io._
import java.net.URI
import java.nio.charset.StandardCharsets
import java.security.InvalidParameterException
import java.time.{Clock, Duration, Instant}
import java.util
import java.util.zip.GZIPOutputStream
import java.util.{TimeZone, UUID}
import scala.collection.JavaConverters._
import scala.concurrent.ExecutionContext.Implicits.global
import scala.util.{Failure, Success, Try}
import java.time.ZoneId
import java.time.format.DateTimeFormatter

object KustoWriter {
  private val className = this.getClass.getSimpleName
  val LegacyTempIngestionTablePrefix = "_tmpTable"
  val TempIngestionTablePrefix = "sparkTempTable_"
  val DelayPeriodBetweenCalls: Int = KCONST.DefaultPeriodicSamplePeriod.toMillis.toInt
  private val GzipBufferSize: Int = 1000 * KCONST.DefaultBufferSize
  private val retryConfig = RetryConfig.custom.maxAttempts(MaxIngestRetryAttempts).retryExceptions(classOf[IngestionServiceException]).build
  private val formatter: DateTimeFormatter = DateTimeFormatter.ofPattern("HH-mm-ss-SSSSSS").withZone(ZoneId.systemDefault)

  private[kusto] def write(batchId: Option[Long],
                           data: DataFrame,
                           tableCoordinates: KustoCoordinates,
                           authentication: KustoAuthentication,
                           writeOptions: WriteOptions,
                           crp: ClientRequestProperties): Unit = {
    val batchIdIfExists = batchId.map(b => s"${b.toString}").getOrElse("")
    val kustoClient = KustoClientCache.getClient(tableCoordinates.clusterUrl, authentication,
      tableCoordinates.ingestionUrl, tableCoordinates.clusterAlias)

    val table = tableCoordinates.table.get
    // TODO put data.sparkSession.sparkContext.appName in client app name
    val tmpTableName: String = KDSU.generateTempTableName(data.sparkSession.sparkContext.appName, table,
      writeOptions.requestId, batchIdIfExists, writeOptions.userTempTableName)

    val stagingTableIngestionProperties = getSparkIngestionProperties(writeOptions)
    val schemaShowCommandResult = kustoClient.executeEngine(tableCoordinates.database,
      generateTableGetSchemaAsRowsCommand(tableCoordinates.table.get), crp).getPrimaryResults

    val targetSchema = schemaShowCommandResult.getData.asScala.map(c => c.get(0).asInstanceOf[JsonNode]).toArray
    KustoIngestionUtils.adjustSchema(writeOptions.adjustSchema, data.schema, targetSchema, stagingTableIngestionProperties, writeOptions.tableCreateOptions)

    val rebuiltOptions = writeOptions.copy(ingestionProperties = Some(stagingTableIngestionProperties.toString()))

    val tableExists = schemaShowCommandResult.count() > 0
    val shouldIngest = kustoClient.shouldIngestData(tableCoordinates, writeOptions.ingestionProperties, tableExists,
      crp)

    if (!shouldIngest) {
      KDSU.logInfo(className, s"$IngestSkippedTrace '$table'")
    } else {
      if (writeOptions.userTempTableName.isDefined) {
        if (kustoClient.executeEngine(tableCoordinates.database,
          generateTableGetSchemaAsRowsCommand(writeOptions.userTempTableName.get), crp).getPrimaryResults.count() <= 0 ||
          !tableExists) {
          throw new InvalidParameterException("Temp table name provided but the table does not exist. Either drop this " +
            "option or create the table beforehand.")
        }
      } else {
        // KustoWriter will create a temporary table ingesting the data to it.
        // Only if all executors succeeded the table will be appended to the original destination table.
        kustoClient.initializeTablesBySchema(tableCoordinates, tmpTableName, data.schema, targetSchema, writeOptions,
          crp, stagingTableIngestionProperties.creationTime == null)
      }

      kustoClient.setMappingOnStagingTableIfNeeded(stagingTableIngestionProperties, tableCoordinates.database,
        tmpTableName, table, crp)
      if (stagingTableIngestionProperties.flushImmediately) {
        KDSU.logWarn(className, "It's not recommended to set flushImmediately to true")
      }

      if (stagingTableIngestionProperties.flushImmediately) {
        KDSU.logWarn(className, "It's not recommended to set flushImmediately to true on production")
      }
      val cloudInfo = CloudInfo.retrieveCloudInfoForCluster(kustoClient.ingestKcsb.getClusterUrl)
      val rdd = data.queryExecution.toRdd
      val partitionsResults = rdd.sparkContext.collectionAccumulator[PartitionResult]
      val parameters = KustoWriteResource(authentication = authentication, coordinates = tableCoordinates,
<<<<<<< HEAD
        schema = data.schema, writeOptions = rebuiltOptions, tmpTableName = tmpTableName)
=======
        schema = data.schema, writeOptions = rebuiltOptions, tmpTableName = tmpTableName, cloudInfo = cloudInfo)
>>>>>>> d6f17622
      val sinkStartTime = getCreationTime(stagingTableIngestionProperties)
      if (writeOptions.isAsync) {
        val asyncWork = rdd.foreachPartitionAsync { rows =>
          ingestRowsIntoTempTbl(rows, batchIdIfExists,
            partitionsResults, parameters)
        }
        KDSU.logInfo(className, s"asynchronous write to Kusto table '$table' in progress")
        // This part runs back on the driver

        if (writeOptions.isTransactionalMode) {
          asyncWork.onSuccess {
            case _ => finalizeIngestionWhenWorkersSucceeded(
              tableCoordinates, batchIdIfExists, tmpTableName, partitionsResults,
              writeOptions, crp, tableExists, rdd.sparkContext, authentication, kustoClient, sinkStartTime)
          }
          asyncWork.onFailure {
            case exception: Exception =>
              if (writeOptions.userTempTableName.isEmpty) {
                kustoClient.cleanupIngestionByProducts(
                  tableCoordinates.database, tmpTableName, crp)
              }
              KDSU.reportExceptionAndThrow(className, exception, "writing data", tableCoordinates.clusterUrl,
                tableCoordinates.database, table, shouldNotThrow = true)
              KDSU.logError(className, "The exception is not visible in the driver since we're in async mode")
          }
        }
      } else {
        try
          rdd.foreachPartition { rows => ingestRowsIntoTempTbl(rows, batchIdIfExists, partitionsResults,parameters) }
        catch {
          case exception: Exception => if (writeOptions.isTransactionalMode) {
            if (writeOptions.userTempTableName.isEmpty) {
              kustoClient.cleanupIngestionByProducts(
                tableCoordinates.database, tmpTableName, crp)
            }
          }
          /* Throwing the exception will abort the job (explicitly on the driver) */
          throw exception
        }
        if (writeOptions.isTransactionalMode) {
          finalizeIngestionWhenWorkersSucceeded(
          tableCoordinates, batchIdIfExists, tmpTableName, partitionsResults, writeOptions,
          crp, tableExists, rdd.sparkContext, authentication, kustoClient, sinkStartTime)
        }
      }
    }
  }

  private def getCreationTime(ingestionProperties: SparkIngestionProperties): Instant = {
    Option(ingestionProperties.creationTime) match {
      case Some(creationTimeVal) => creationTimeVal
      case None => Instant.now(Clock.systemUTC())
    }
  }

  private def ingestRowsIntoTempTbl(rows: Iterator[InternalRow], batchIdForTracing: String,
                                    partitionsResults: CollectionAccumulator[PartitionResult], parameters: KustoWriteResource)
                           : Unit = {
    if (rows.isEmpty) {
      KDSU.logWarn(className, s"sink to Kusto table '${parameters.coordinates.table.get}' with no rows to write " +
        s"on partition ${TaskContext.getPartitionId} $batchIdForTracing")
    } else {
      ingestToTemporaryTableByWorkers(batchIdForTracing, rows, partitionsResults,parameters)
    }
  }

  def ingestRowsIntoKusto(rows: Iterator[InternalRow],
                                  ingestClient: IngestClient,
                                  partitionsResults: CollectionAccumulator[PartitionResult],
                                  batchIdForTracing: String, parameters: KustoWriteResource): Unit = {
   // Transactional mode write into the temp table instead of the destination table
   val ingestionProperties = getIngestionProperties(parameters.writeOptions,
      parameters.coordinates.database,
      if (parameters.writeOptions.isTransactionalMode) parameters.tmpTableName else parameters.coordinates.table.get)

    if (parameters.writeOptions.isTransactionalMode) {
      ingestionProperties.setReportMethod(IngestionProperties.IngestionReportMethod.TABLE)
      ingestionProperties.setReportLevel(IngestionProperties.IngestionReportLevel.FAILURES_AND_SUCCESSES)
    }
    ingestionProperties.setDataFormat(DataFormat.CSV.name)
    /* A try block may be redundant here. An exception thrown has to be propagated depending on the exception */
    ingestRows(rows, parameters, ingestClient, ingestionProperties, partitionsResults, batchIdForTracing)
    KDSU.logInfo(className, s"Ingesting from blob(s) partition: ${TaskContext.getPartitionId()} requestId: " +
      s"'${parameters.writeOptions.requestId}' batch$batchIdForTracing")
  }

  private def getIngestionProperties(writeOptions: WriteOptions, database: String, tableName: String): IngestionProperties = {
    if (writeOptions.ingestionProperties.isDefined) {
      val ingestionProperties = SparkIngestionProperties.fromString(writeOptions.ingestionProperties.get)
        .toIngestionProperties(database, tableName)
      ingestionProperties
    } else {
      new IngestionProperties(database, tableName)
    }
  }

  private def getSparkIngestionProperties(writeOptions: WriteOptions): SparkIngestionProperties = {
    val ingestionProperties = if (writeOptions.ingestionProperties.isDefined)
      SparkIngestionProperties.fromString(writeOptions.ingestionProperties.get)
    else
      new SparkIngestionProperties()
    ingestionProperties.ingestIfNotExists = new util.ArrayList()

    ingestionProperties
  }

  private def ingestToTemporaryTableByWorkers(
                                               batchIdForTracing: String,
                                               rows: Iterator[InternalRow],
                                               partitionsResults: CollectionAccumulator[PartitionResult],
                                               parameters: KustoWriteResource): Unit = {

    val partitionId = TaskContext.getPartitionId
    KDSU.logInfo(className, s"Processing partition: '$partitionId' in requestId: '${
      parameters.writeOptions.
        requestId
    }'$batchIdForTracing")
    val clientCache = KustoClientCache.getClient(parameters.coordinates.clusterUrl,
      parameters.authentication, parameters.coordinates.ingestionUrl, parameters.coordinates.clusterAlias)
    val ingestClient = clientCache.ingestClient
    CloudInfo.manuallyAddToCache(clientCache.ingestKcsb.getClusterUrl, parameters.cloudInfo);

    val reqRetryOpts = new RequestRetryOptions(RetryPolicyType.FIXED, KCONST.QueueRetryAttempts,
      Duration.ofSeconds(KCONST.DefaultTimeoutQueueing), null, null, null)
    ingestClient.setQueueRequestOptions(reqRetryOpts)
    // We force blocking here, since the driver can only complete the ingestion process
    // once all partitions are ingested into the temporary table
    ingestRowsIntoKusto(rows, ingestClient, partitionsResults, batchIdForTracing, parameters)
  }

  private def createBlobWriter(tableCoordinates: KustoCoordinates,
                               tmpTableName: String,
                               client: ExtendedKustoClient,
                               partitionId: String,
                               blobNumber: Int,
                               blobUUID: String): BlobWriteResource = {
    val now = Instant.now()

    val blobName = s"${KustoQueryUtils.simplifyName(tableCoordinates.database)}_${tmpTableName}_${blobUUID}_${partitionId}_${blobNumber}_${formatter.format(now)}_spark.csv.gz"

    val containerAndSas = client.getTempBlobForIngestion
    val currentBlob = new CloudBlockBlob(new URI(s"${containerAndSas.containerUrl}/$blobName${containerAndSas.sas}"))
    val currentSas = containerAndSas.sas
    val options = new BlobRequestOptions()
    options.setConcurrentRequestCount(4) // Should be configured from outside
    val gzip: GZIPOutputStream = new GZIPOutputStream(currentBlob.openOutputStream(null, options, null))

    val writer = new OutputStreamWriter(gzip, StandardCharsets.UTF_8)

    val buffer: BufferedWriter = new BufferedWriter(writer, GzipBufferSize)
    val csvWriter = CountingWriter(buffer)
    BlobWriteResource(buffer, gzip, csvWriter, currentBlob, currentSas)
  }

  @throws[IOException]
  private[kusto] def ingestRows(rows: Iterator[InternalRow],
                                parameters: KustoWriteResource,
                                ingestClient: IngestClient,
                                ingestionProperties: IngestionProperties,
                                partitionsResults: CollectionAccumulator[PartitionResult],
                                batchIdForTracing: String): Unit
  = {
    val partitionId = TaskContext.getPartitionId
    val partitionIdString = TaskContext.getPartitionId.toString
    def ingest(blobResource: BlobWriteResource, size: Long, sas: String, flushImmediately: Boolean = false, blobUUID: String, kustoClient: ExtendedKustoClient): Unit = {
        var props = ingestionProperties
        val blobUri = blobResource.blob.getStorageUri.getPrimaryUri.toString
        if (parameters.writeOptions.ensureNoDupBlobs || (!props.getFlushImmediately && flushImmediately)) {
          // Need to copy the ingestionProperties so that only this blob ingestion will be effected
          props = SparkIngestionProperties.cloneIngestionProperties(ingestionProperties)
        }

        if (parameters.writeOptions.ensureNoDupBlobs) {
          val pref = KDSU.getDedupTagsPrefix(parameters.writeOptions.requestId, batchIdForTracing)
          val tag = pref + blobUUID
          val ingestIfNotExist = new util.ArrayList[String]
          ingestIfNotExist.addAll(props.getIngestIfNotExists)
          val ingestBy: util.List[String] = new util.ArrayList[String]
          ingestBy.addAll(props.getIngestByTags)

          ingestBy.add(tag)
          ingestIfNotExist.add(tag)
          props.setIngestByTags(ingestBy)
          props.setIngestIfNotExists(ingestIfNotExist)
        }

        if (!props.getFlushImmediately && flushImmediately) {
          props.setFlushImmediately(true)
        }
        // write the data here
        val partitionsResult = KDSU.retryApplyFunction(() => {
          Try(
            ingestClient.ingestFromBlob(new BlobSourceInfo(blobUri + sas, size, UUID.randomUUID()), props)
          ) match {
            case Success(x) =>
              <!-- The statuses of the ingestion operations are now set in the ingestion result -->
              val blobUrlWithSas = s"${blobResource.blob.getStorageUri.getPrimaryUri.toString}${blobResource.sas}"
              val containerWithSas = new ContainerWithSas(blobUrlWithSas, null)
              kustoClient.reportIngestionResult(containerWithSas,success = true)
              x
            case Failure(e: Throwable) =>
              KDSU.reportExceptionAndThrow(className, e, "Queueing blob for ingestion in partition " +
                s"$partitionIdString for requestId: '${parameters.writeOptions.requestId}")
              val blobUrlWithSas = s"${blobResource.blob.getStorageUri.getPrimaryUri.toString}${blobResource.sas}"
              val containerWithSas = new ContainerWithSas(blobUrlWithSas, null)
              kustoClient.reportIngestionResult(containerWithSas ,success = false)
              null
          }
        }, this.retryConfig, "Ingest into Kusto")
        if (parameters.writeOptions.isTransactionalMode) {
          partitionsResults.add(
            PartitionResult(partitionsResult, partitionId))
        }
      KDSU.logInfo(className, s"Queued blob for ingestion in partition $partitionIdString " +
        s"for requestId: '${parameters.writeOptions.requestId}")
    }
    val kustoClient = KustoClientCache.getClient(parameters.coordinates.clusterUrl, parameters.authentication,
      parameters.coordinates.ingestionUrl, parameters.coordinates.clusterAlias)
    val maxBlobSize = parameters.writeOptions.batchLimit * KCONST.OneMegaByte
    var curBlobUUID = UUID.randomUUID().toString
    // This blobWriter will be used later to write the rows to blob storage from which it will be ingested to Kusto
    val initialBlobWriter: BlobWriteResource = createBlobWriter(parameters.coordinates,
      parameters.tmpTableName, kustoClient, partitionIdString, 0, curBlobUUID)
    val timeZone = TimeZone.getTimeZone(parameters.writeOptions.timeZone).toZoneId
    // Serialize rows to ingest and send to blob storage.
    val lastBlobWriter = rows.zipWithIndex.foldLeft[BlobWriteResource](initialBlobWriter) {
      case (blobWriter, row) =>
        RowCSVWriterUtils.writeRowAsCSV(row._1, parameters.schema, timeZone, blobWriter.csvWriter)

        val count = blobWriter.csvWriter.getCounter
        val shouldNotCommitBlockBlob = count < maxBlobSize
        if (shouldNotCommitBlockBlob) {
          blobWriter
        } else {
          KDSU.logInfo(className, s"Sealing blob in partition $partitionIdString for requestId: '${parameters.writeOptions.requestId}', " +
            s"blob number ${row._2}, with size $count")
          finalizeBlobWrite(blobWriter)
          ingest(blobWriter, blobWriter.csvWriter.getCounter, blobWriter.sas, flushImmediately =
            !parameters.writeOptions.disableFlushImmediately, curBlobUUID, kustoClient)
          curBlobUUID = UUID.randomUUID().toString
          createBlobWriter(parameters.coordinates, parameters.tmpTableName, kustoClient, partitionIdString, row._2, curBlobUUID )
        }
    }

    KDSU.logInfo(className, s"Finished serializing rows in partition $partitionIdString for " +
      s"requestId: '${parameters.writeOptions.requestId}' ")
    finalizeBlobWrite(lastBlobWriter)
    if (lastBlobWriter.csvWriter.getCounter > 0) {
      ingest(lastBlobWriter, lastBlobWriter.csvWriter.getCounter, lastBlobWriter.sas,
        flushImmediately = false, curBlobUUID, kustoClient)
    }
  }

  def finalizeBlobWrite(blobWriteResource: BlobWriteResource): Unit = {
    blobWriteResource.writer.flush()
    blobWriteResource.gzip.flush()
    blobWriteResource.writer.close()
    blobWriteResource.gzip.close()
  }
}

final case class BlobWriteResource(writer: BufferedWriter, gzip: GZIPOutputStream, csvWriter: CountingWriter,
                             blob: CloudBlockBlob, sas: String)
final case class KustoWriteResource(authentication: KustoAuthentication,
                                    coordinates: KustoCoordinates,
                                    schema: StructType,
                                    writeOptions: WriteOptions,
                                    tmpTableName: String,
                                    cloudInfo: CloudInfo)

final case class PartitionResult(ingestionResult: IngestionResult, partitionId: Int)<|MERGE_RESOLUTION|>--- conflicted
+++ resolved
@@ -105,11 +105,7 @@
       val rdd = data.queryExecution.toRdd
       val partitionsResults = rdd.sparkContext.collectionAccumulator[PartitionResult]
       val parameters = KustoWriteResource(authentication = authentication, coordinates = tableCoordinates,
-<<<<<<< HEAD
-        schema = data.schema, writeOptions = rebuiltOptions, tmpTableName = tmpTableName)
-=======
         schema = data.schema, writeOptions = rebuiltOptions, tmpTableName = tmpTableName, cloudInfo = cloudInfo)
->>>>>>> d6f17622
       val sinkStartTime = getCreationTime(stagingTableIngestionProperties)
       if (writeOptions.isAsync) {
         val asyncWork = rdd.foreachPartitionAsync { rows =>
