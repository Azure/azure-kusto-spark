package com.microsoft.kusto.spark.datasource

import java.security.InvalidParameterException
import java.util.Locale
import java.util.concurrent.TimeUnit

import com.microsoft.kusto.spark.datasink.KustoWriter
import com.microsoft.kusto.spark.utils.{KeyVaultUtils, KustoQueryUtils, KustoDataSourceUtils => KDSU, KustoConstants => KCONST}
import org.apache.spark.sql.sources.{BaseRelation, CreatableRelationProvider, DataSourceRegister, RelationProvider}
import org.apache.spark.sql.{DataFrame, SQLContext, SaveMode}

import scala.concurrent.duration.FiniteDuration

class DefaultSource extends CreatableRelationProvider
  with RelationProvider with DataSourceRegister {
  var authenticationParameters: Option[KustoAuthentication] = None
  var kustoCoordinates: KustoCoordinates = _
  var keyVaultAuthentication: Option[KeyVaultAuthentication] = None

  override def createRelation(sqlContext: SQLContext, mode: SaveMode, parameters: Map[String, String], data: DataFrame): BaseRelation = {
    val sinkParameters = KDSU.parseSinkParameters(parameters, mode)
    keyVaultAuthentication = sinkParameters.sourceParametersResults.keyVaultAuth
    kustoCoordinates = sinkParameters.sourceParametersResults.kustoCoordinates
    authenticationParameters = Some(sinkParameters.sourceParametersResults.authenticationParameters)

    if(keyVaultAuthentication.isDefined){
      val paramsFromKeyVault = KeyVaultUtils.getAadAppParametersFromKeyVault(keyVaultAuthentication.get)
      authenticationParameters = Some(KDSU.mergeKeyVaultAndOptionsAuthentication(paramsFromKeyVault, authenticationParameters))
    }

    KustoWriter.write(
      None,
      data,
      kustoCoordinates,
      authenticationParameters.get,
      sinkParameters.writeOptions)

    val limit = if (sinkParameters.writeOptions.writeResultLimit.equalsIgnoreCase(KustoOptions.NONE_RESULT_LIMIT)) None else {
      try {
        Some(sinkParameters.writeOptions.writeResultLimit.toInt)
      }
      catch {
        case _: Exception => throw new InvalidParameterException(s"KustoOptions.KUSTO_WRITE_RESULT_LIMIT is set to '${sinkParameters.writeOptions.writeResultLimit}'. Must be either 'none' or an integer value")
      }
    }

    createRelation(sqlContext, adjustParametersForBaseRelation(parameters, limit))
  }

  def adjustParametersForBaseRelation(parameters: Map[String, String], limit: Option[Int]): Map[String, String] = {
    val readMode = parameters.get(KustoOptions.KUSTO_READ_MODE)
    val limitIsSmall = limit.isDefined && limit.get <= 200
    var adjustedParams = parameters

    if (readMode.isEmpty && limitIsSmall) {
      adjustedParams = parameters + (KustoOptions.KUSTO_READ_MODE -> "lean") + (KustoOptions.KUSTO_NUM_PARTITIONS -> "1")
    } else if (parameters.get(KustoOptions.KUSTO_BLOB_STORAGE_SAS_URL).isEmpty && (parameters.get(KustoOptions.KUSTO_BLOB_STORAGE_ACCOUNT_NAME).isEmpty ||
        parameters.get(KustoOptions.KUSTO_BLOB_CONTAINER).isEmpty ||
        parameters.get(KustoOptions.KUSTO_BLOB_STORAGE_ACCOUNT_KEY).isEmpty)) {
      if (readMode.isDefined && !readMode.get.equalsIgnoreCase("lean")) {
        throw new InvalidParameterException(s"Read mode is set to '${readMode.get}', but transient storage parameters are not provided")
      }
      adjustedParams = parameters + (KustoOptions.KUSTO_READ_MODE -> "lean") + (KustoOptions.KUSTO_NUM_PARTITIONS -> "1")
    }

    if (limit.isDefined) {
      adjustedParams + (KustoOptions.KUSTO_QUERY -> KustoQueryUtils.limitQuery(parameters(KustoOptions.KUSTO_TABLE), limit.get))
    } else {
      adjustedParams
    }
  }

  override def createRelation(sqlContext: SQLContext, parameters: Map[String, String]): BaseRelation = {
    val requestedPartitions = parameters.get(KustoOptions.KUSTO_NUM_PARTITIONS)
    val readMode = parameters.getOrElse(KustoOptions.KUSTO_READ_MODE, "scale").toLowerCase(Locale.ROOT)
    val partitioningMode = parameters.get(KustoOptions.KUSTO_READ_PARTITION_MODE)
    val isLeanMode = readMode.equals("lean")
    val isSetFsConfiguration =  parameters.getOrElse(KustoOptions.KUSTO_BLOB_SET_FS_CONFIG, "false").trim.toBoolean
    val isCompressOnExport =  parameters.getOrElse(KustoOptions.KUSTO_BLOB_COMPRESS_ON_EXPORT, "true").trim.toBoolean

    val numPartitions = setNumPartitionsPerMode(sqlContext, requestedPartitions, isLeanMode, partitioningMode)
    if (!KustoOptions.supportedReadModes.contains(readMode)) {
      throw new InvalidParameterException(s"Kusto read mode must be one of ${KustoOptions.supportedReadModes.mkString(", ")}")
    }

    if (numPartitions != 1 && isLeanMode) {
      throw new InvalidParameterException(s"Reading in lean mode cannot be done on multiple partitions. Requested number of partitions: $numPartitions")
    }

    var storageSecretIsAccountKey = true
    var storageSecret = parameters.get(KustoOptions.KUSTO_BLOB_STORAGE_ACCOUNT_KEY)

    if (storageSecret.isEmpty) {
      storageSecret = parameters.get(KustoOptions.KUSTO_BLOB_STORAGE_SAS_URL)
      if (storageSecret.isDefined) storageSecretIsAccountKey = false
    }

    if(authenticationParameters.isEmpty){
      val sourceParameters = KDSU.parseSourceParameters(parameters)
      authenticationParameters = Some(sourceParameters.authenticationParameters)
      kustoCoordinates = sourceParameters.kustoCoordinates
      keyVaultAuthentication = sourceParameters.keyVaultAuth
    }

    val (kustoAuthentication, storageParameters): (Option[KustoAuthentication], Option[KustoStorageParameters]) =
      if (keyVaultAuthentication.isDefined) {
        // Get params from keyVault
        authenticationParameters = Some(KDSU.mergeKeyVaultAndOptionsAuthentication(KeyVaultUtils.getAadAppParametersFromKeyVault(keyVaultAuthentication.get), authenticationParameters))

        if(isLeanMode){
          (authenticationParameters, None)
        } else {
          (authenticationParameters, Some(KDSU.mergeKeyVaultAndOptionsStorageParams(
            parameters.get(KustoOptions.KUSTO_BLOB_STORAGE_ACCOUNT_NAME),
            parameters.get(KustoOptions.KUSTO_BLOB_CONTAINER),
            storageSecret,
            storageSecretIsAccountKey,
            keyVaultAuthentication.get)))
        }
      } else {
        if(isLeanMode) {
          (authenticationParameters, None)
        } else {
          // Params passed from options
          (authenticationParameters, Some(KDSU.getAndValidateTransientStorageParameters(
            parameters.get(KustoOptions.KUSTO_BLOB_STORAGE_ACCOUNT_NAME),
            parameters.get(KustoOptions.KUSTO_BLOB_CONTAINER),
            storageSecret,
            storageSecretIsAccountKey)))
        }
    }

    val timeout = new FiniteDuration(parameters.getOrElse(KustoOptions.KUSTO_TIMEOUT_LIMIT, KCONST.DefaultTimeoutAsString).toLong, TimeUnit.SECONDS)

    KustoRelation(
      kustoCoordinates,
      kustoAuthentication.get,
      parameters.getOrElse(KustoOptions.KUSTO_QUERY, ""),
<<<<<<< HEAD
      isLeanMode,
      timeout,
=======
      KustoReadOptions(isLeanMode, isSetFsConfiguration, isCompressOnExport),
>>>>>>> 99c1520c
      numPartitions,
      parameters.get(KustoOptions.KUSTO_PARTITION_COLUMN),
      partitioningMode,
      parameters.get(KustoOptions.KUSTO_CUSTOM_DATAFRAME_COLUMN_TYPES),
      storageParameters
    )(sqlContext.sparkSession)
  }

  private def setNumPartitionsPerMode(sqlContext: SQLContext, requestedNumPartitions: Option[String], isLeanMode: Boolean, partitioningMode: Option[String]): Int = {
    if (requestedNumPartitions.isDefined) requestedNumPartitions.get.toInt else {
      if (isLeanMode) 1 else {
        partitioningMode match {
          case Some("hash") => sqlContext.getConf("spark.sql.shuffle.partitions", "10").toInt
          // In "auto" mode we don't explicitly partition the data:
          // The data is exported and split to multiple files if required by Kusto 'export' command
          // The data is then read from the base directory for parquet files and partitioned by the parquet data source
          case _ => 1
        }
      }
    }
  }

  override def shortName(): String = "kusto"
}<|MERGE_RESOLUTION|>--- conflicted
+++ resolved
@@ -136,12 +136,8 @@
       kustoCoordinates,
       kustoAuthentication.get,
       parameters.getOrElse(KustoOptions.KUSTO_QUERY, ""),
-<<<<<<< HEAD
-      isLeanMode,
+      KustoReadOptions(isLeanMode, isSetFsConfiguration, isCompressOnExport),
       timeout,
-=======
-      KustoReadOptions(isLeanMode, isSetFsConfiguration, isCompressOnExport),
->>>>>>> 99c1520c
       numPartitions,
       parameters.get(KustoOptions.KUSTO_PARTITION_COLUMN),
       partitioningMode,
