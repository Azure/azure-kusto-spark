package com.microsoft.kusto.spark.utils

import com.microsoft.azure.kusto.data.exceptions.{DataClientException, DataServiceException}
import com.microsoft.azure.kusto.data.{Client, ClientRequestProperties, KustoResultSetTable}
import com.microsoft.kusto.spark.authentication._
import com.microsoft.kusto.spark.common.{KustoCoordinates, KustoDebugOptions}
import com.microsoft.kusto.spark.datasink.KustoWriter.TempIngestionTablePrefix
import com.microsoft.kusto.spark.datasink.SinkTableCreationMode.SinkTableCreationMode
import com.microsoft.kusto.spark.datasink._
import com.microsoft.kusto.spark.datasource.ReadMode.ReadMode
import com.microsoft.kusto.spark.datasource._
import com.microsoft.kusto.spark.exceptions.{FailedOperationException, TimeoutAwaitingPendingOperationException}
import com.microsoft.kusto.spark.utils.CslCommandsGenerator._
import com.microsoft.kusto.spark.utils.KustoConstants.{DefaultBatchingLimit, DefaultExtentsCountForSplitMergePerNode, DefaultMaxRetriesOnMoveExtents}
import com.microsoft.kusto.spark.utils.{KustoConstants => KCONST}
import io.github.resilience4j.retry.{Retry, RetryConfig}
import io.vavr.CheckedFunction0
import org.apache.commons.lang3.StringUtils
import org.apache.commons.lang3.exception.ExceptionUtils
import org.apache.http.client.utils.URIBuilder
import org.apache.log4j.{Level, Logger}
import org.apache.spark.sql.catalyst.util.DateTimeUtils
import org.apache.spark.sql.{SQLContext, SaveMode}
import org.json.JSONObject

import java.io.InputStream
import java.net.URI
import java.security.InvalidParameterException
import java.util
import java.util.concurrent.{Callable, CountDownLatch, TimeUnit}
import java.util.{NoSuchElementException, Properties, StringJoiner, Timer, TimerTask, UUID}
import scala.concurrent.ExecutionContext.Implicits.global
import scala.concurrent.duration._
import scala.concurrent.{Await, Future}

object KustoDataSourceUtils {
<<<<<<< HEAD
  def getDedupTagsPrefix(requestId: String, batchId: String) = s"${requestId}_$batchId"

  def generateTempTableName(appName: String, destinationTableName: String, requestId:String,
=======
  def generateTempTableName(appName: String, destinationTableName: String, requestId: String,
>>>>>>> 26f70df0
                            batchIdAsString: String, userTempTableName: Option[String]): String = {
    if (userTempTableName.isDefined) {
      userTempTableName.get
    } else {
      KustoQueryUtils.simplifyName(TempIngestionTablePrefix +
        appName + "_" + destinationTableName + batchIdAsString + "_" + requestId)
    }
  }

  def getReadParameters(parameters: Map[String, String], sqlContext: SQLContext): KustoReadOptions = {
    val requestedPartitions = parameters.get(KustoDebugOptions.KUSTO_NUM_PARTITIONS)
    val partitioningMode = parameters.get(KustoDebugOptions.KUSTO_READ_PARTITION_MODE)
    val numPartitions = setNumPartitions(sqlContext, requestedPartitions, partitioningMode)
    val shouldCompressOnExport = parameters.getOrElse(KustoDebugOptions.KUSTO_DBG_BLOB_COMPRESS_ON_EXPORT, "true").trim.toBoolean
    // Set default export split limit as 1GB, maximal allowed
    val exportSplitLimitMb = parameters.getOrElse(KustoDebugOptions.KUSTO_DBG_BLOB_FILE_SIZE_LIMIT_MB, "1024").trim.toInt

    val readModeOption = parameters.get(KustoSourceOptions.KUSTO_READ_MODE)
    val readMode: Option[ReadMode] = if (readModeOption.isDefined) {
      Some(ReadMode.withName(readModeOption.get))
    } else {
      None
    }
    val distributedReadModeTransientCacheEnabled = parameters.getOrElse(KustoSourceOptions.KUSTO_DISTRIBUTED_READ_MODE_TRANSIENT_CACHE, "false").trim.toBoolean
    val queryFilterPushDown = parameters.get(KustoSourceOptions.KUSTO_QUERY_FILTER_PUSH_DOWN).map(s => s.trim.toBoolean)
    val partitionColumn = parameters.get(KustoDebugOptions.KUSTO_PARTITION_COLUMN)
    val partitionOptions = PartitionOptions(numPartitions, partitionColumn, partitioningMode)
    KustoReadOptions(readMode, shouldCompressOnExport, exportSplitLimitMb, partitionOptions, distributedReadModeTransientCacheEnabled, queryFilterPushDown)
  }


  private def setNumPartitions(sqlContext: SQLContext, requestedNumPartitions: Option[String], partitioningMode: Option[String]): Int = {
    if (requestedNumPartitions.isDefined) requestedNumPartitions.get.toInt else {
      partitioningMode match {
        case Some("hash") => sqlContext.getConf("spark.sql.shuffle.partitions", "10").toInt
        // In "auto" mode we don't explicitly partition the data:
        // The data is exported and split to multiple files if required by Kusto 'export' command
        // The data is then read from the base directory for parquet files and partitioned by the parquet data source
        case _ => 1
      }
    }
  }

  private val klog = Logger.getLogger("KustoConnector")

  val DefaultMicrosoftTenant = "microsoft.com"
  val NewLine: String = sys.props("line.separator")
  var ReadInitialMaxWaitTime: FiniteDuration = 4 seconds
  var ReadMaxWaitTime: FiniteDuration = 30 seconds
  var WriteInitialMaxWaitTime: FiniteDuration = 2 seconds
  var WriteMaxWaitTime: FiniteDuration = 10 seconds

  val input: InputStream = getClass.getClassLoader.getResourceAsStream("spark.kusto.properties")
  val props = new Properties()
  props.load(input)
  var Version: String = props.getProperty("application.version")
  var clientName = s"Kusto.Spark.Connector:$Version"
  val IngestPrefix: String = props.getProperty("ingestPrefix", "ingest-")
  val EnginePrefix: String = props.getProperty("enginePrefix", "https://")
  val DefaultDomainPostfix: String = props.getProperty("defaultDomainPostfix", "core.windows.net")
  val DefaultClusterSuffix: String = props.getProperty("defaultClusterSuffix", "kusto.windows.net")
  val AriaClustersProxy: String = props.getProperty("ariaClustersProxy", "https://kusto.aria.microsoft.com")
  val PlayFabClustersProxy: String = props.getProperty("playFabProxy", "https://insights.playfab.com")
  val AriaClustersAlias: String = "Aria proxy"
  val PlayFabClustersAlias: String = "PlayFab proxy"
  var loggingLevel: Level = Level.INFO

  def setLoggingLevel(level: String): Unit = {
    setLoggingLevel(Level.toLevel(level))
  }

  def setLoggingLevel(level: Level): Unit = {
    loggingLevel = level
    Logger.getLogger("KustoConnector").setLevel(level)
  }

  def getLoggingLevel: Level = {
    loggingLevel
  }

  private[kusto] def logInfo(reporter: String, message: String): Unit = {
    klog.info(s"$reporter: $message")
  }

  private[kusto] def logWarn(reporter: String, message: String): Unit = {
    klog.warn(s"$reporter: $message")
  }

  private[kusto] def logError(reporter: String, message: String): Unit = {
    klog.error(s"$reporter: $message")
  }

  private[kusto] def logFatal(reporter: String, message: String): Unit = {
    klog.fatal(s"$reporter: $message")
  }

  private[kusto] def logDebug(reporter: String, message: String): Unit = {
    klog.debug(s"$reporter: $message")
  }

  private[kusto] def extractSchemaFromResultTable(result: Iterable[JSONObject]): String = {

    val tableSchemaBuilder = new StringJoiner(",")

    for (row <- result) {
      // Each row contains {Name, CslType, Type}, converted to (Name:CslType) pairs
      tableSchemaBuilder.add(s"['${row.getString("Name")}']:${row.getString("CslType")}")
    }

    tableSchemaBuilder.toString
  }

  private[kusto] def getSchema(database: String, query: String, client: ExtendedKustoClient, clientRequestProperties: Option[ClientRequestProperties]): KustoSchema = {
    KustoResponseDeserializer(client.executeEngine(database, query, clientRequestProperties.orNull).getPrimaryResults).getSchema
  }

  private def parseAuthentication(parameters: Map[String, String], clusterUrl: String) = {
    // Parse KustoAuthentication
    val applicationId = parameters.getOrElse(KustoSourceOptions.KUSTO_AAD_APP_ID, "")
    val applicationKey = parameters.getOrElse(KustoSourceOptions.KUSTO_AAD_APP_SECRET, "")
    val applicationCertPath = parameters.getOrElse(KustoSourceOptions.KUSTO_AAD_APP_CERTIFICATE_PATH, "")
    val applicationCertPassword = parameters.getOrElse(KustoSourceOptions.KUSTO_AAD_APP_CERTIFICATE_PASSWORD, "")
    val tokenProviderCoordinates = parameters.getOrElse(KustoSourceOptions.KUSTO_TOKEN_PROVIDER_CALLBACK_CLASSPATH, "")
    val keyVaultAppId: String = parameters.getOrElse(KustoSourceOptions.KEY_VAULT_APP_ID, "")
    val keyVaultAppKey = parameters.getOrElse(KustoSourceOptions.KEY_VAULT_APP_KEY, "")
    val keyVaultUri: String = parameters.getOrElse(KustoSourceOptions.KEY_VAULT_URI, "")
    val keyVaultPemFile = parameters.getOrElse(KustoDebugOptions.KEY_VAULT_PEM_FILE_PATH, "")
    val keyVaultCertKey = parameters.getOrElse(KustoDebugOptions.KEY_VAULT_CERTIFICATE_KEY, "")
    val accessToken: String = parameters.getOrElse(KustoSourceOptions.KUSTO_ACCESS_TOKEN, "")
    val userPrompt: Option[String] = parameters.get(KustoSourceOptions.KUSTO_USER_PROMPT)
    var authentication: KustoAuthentication = null
    var keyVaultAuthentication: Option[KeyVaultAuthentication] = None

    val authorityId: String = parameters.getOrElse(KustoSourceOptions.KUSTO_AAD_AUTHORITY_ID, DefaultMicrosoftTenant)

    // Check KeyVault Authentication
    if (keyVaultUri != "") {
      if (keyVaultAppId.nonEmpty) {
        keyVaultAuthentication = Some(KeyVaultAppAuthentication(keyVaultUri,
          keyVaultAppId,
          keyVaultAppKey,
          authorityId))
      } else {
        keyVaultAuthentication = Some(KeyVaultCertificateAuthentication(keyVaultUri,
          keyVaultPemFile,
          keyVaultCertKey,
          authorityId))
      }
    }

    // Look for conflicts
    var numberOfAuthenticationMethods = 0
    if (applicationId.nonEmpty) numberOfAuthenticationMethods += 1
    if (accessToken.nonEmpty) numberOfAuthenticationMethods += 1
    if (tokenProviderCoordinates.nonEmpty) numberOfAuthenticationMethods += 1
    if (keyVaultUri.nonEmpty) numberOfAuthenticationMethods += 1
    if (numberOfAuthenticationMethods > 1) {
      throw new IllegalArgumentException("More than one authentication methods were provided. Failing.")
    }

    // Resolve authentication
    if (applicationId.nonEmpty) {
      // Application authentication
      if (applicationKey.nonEmpty) {
        authentication = AadApplicationAuthentication(applicationId, applicationKey, authorityId)
      } else if (applicationCertPath.nonEmpty) {
        authentication = AadApplicationCertificateAuthentication(applicationId, applicationCertPath, applicationCertPassword, authorityId)
      }
    } else if (accessToken.nonEmpty) {
      // Authentication by token
      authentication = KustoAccessTokenAuthentication(accessToken)
    } else if (tokenProviderCoordinates.nonEmpty) {
      // Authentication by token provider
      val classLoader = Thread.currentThread().getContextClassLoader
      val c1 = classLoader.loadClass(tokenProviderCoordinates).getConstructor(parameters.getClass).newInstance(parameters)
      val tokenProviderCallback = c1.asInstanceOf[Callable[String]]

      authentication = KustoTokenProviderAuthentication(tokenProviderCallback)
    } else if (keyVaultUri.isEmpty) {
      if (userPrompt.isDefined) {
        // Use only for local run where you can open the browser and logged in as your user
        authentication = KustoUserPromptAuthentication(authorityId)
      } else {
        logWarn("parseSourceParameters", "No authentication method was supplied - using device code authentication. The token should last for one hour")
        val deviceCodeProvider = new DeviceAuthentication(clusterUrl, authorityId)
        val accessToken = deviceCodeProvider.acquireToken()
        authentication = KustoAccessTokenAuthentication(accessToken)
      }
    }
    (authentication, keyVaultAuthentication)
  }

  def parseSourceParameters(parameters: Map[String, String], allowProxy: Boolean): SourceParameters = {
    // Parse KustoTableCoordinates - these are mandatory options
    val database = parameters.get(KustoSourceOptions.KUSTO_DATABASE)
    val cluster = parameters.get(KustoSourceOptions.KUSTO_CLUSTER)

    if (database.isEmpty) {
      throw new InvalidParameterException("KUSTO_DATABASE parameter is missing. Must provide a destination database name")
    }

    if (cluster.isEmpty) {
      throw new InvalidParameterException("KUSTO_CLUSTER parameter is missing. Must provide a destination cluster name")
    }

    var alias = cluster
    var clusterUrl = cluster
    try {
      alias = Some(getClusterNameFromUrlIfNeeded(cluster.get.toLowerCase()))
      clusterUrl = Some(getEngineUrlFromAliasIfNeeded(cluster.get.toLowerCase()))
    } catch {
      case e: Exception =>
        if (!allowProxy) {
          throw e
        }
    }
    val table = parameters.get(KustoSinkOptions.KUSTO_TABLE)
    val requestId: String = parameters.getOrElse(KustoSinkOptions.KUSTO_REQUEST_ID, UUID.randomUUID().toString)
    val clientRequestProperties = getClientRequestProperties(parameters, requestId)

    val (authentication, keyVaultAuthentication) = parseAuthentication(parameters, clusterUrl.get)

    val ingestionUri = parameters.get(KustoSinkOptions.KUSTO_INGESTION_URI)
    SourceParameters(authentication, KustoCoordinates(clusterUrl.get, alias.get, database.get, table, ingestionUri),
      keyVaultAuthentication, requestId, clientRequestProperties)
  }

  case class SinkParameters(writeOptions: WriteOptions, sourceParametersResults: SourceParameters)

  case class SourceParameters(authenticationParameters: KustoAuthentication, kustoCoordinates: KustoCoordinates,
                              keyVaultAuth: Option[KeyVaultAuthentication], requestId: String,
                              clientRequestProperties: ClientRequestProperties)

  def parseSinkParameters(parameters: Map[String, String], mode: SaveMode = SaveMode.Append): SinkParameters = {
    if (mode != SaveMode.Append) {
      throw new InvalidParameterException(s"Kusto data source supports only 'Append' mode, '$mode' directive is invalid. Please use df.write.mode(SaveMode.Append)..")
    }

    // TODO get defaults from KustoWriter()
    // Parse WriteOptions
    var tableCreation: SinkTableCreationMode = SinkTableCreationMode.FailIfNotExist
    var tableCreationParam: Option[String] = None
    var isAsync: Boolean = false
    var isTransactionalMode: Boolean = false
    var writeModeParam: Option[String] = None
    var batchLimit: Int = 0
    var minimalExtentsCountForSplitMergePerNode: Int = 0
    var maxRetriesOnMoveExtents: Int = 0
    try {
      tableCreationParam = parameters.get(KustoSinkOptions.KUSTO_TABLE_CREATE_OPTIONS)
      tableCreation = if (tableCreationParam.isEmpty) SinkTableCreationMode.FailIfNotExist else SinkTableCreationMode.withName(tableCreationParam.get)
    } catch {
      case _: NoSuchElementException => throw new InvalidParameterException(s"No such SinkTableCreationMode option: '${tableCreationParam.get}'")
    }
    try {
      writeModeParam = parameters.get(KustoSinkOptions.KUSTO_WRITE_MODE)
      isTransactionalMode = if (writeModeParam.isEmpty) true else WriteMode.withName(writeModeParam.get) == WriteMode.Transactional
    } catch {
      case _: NoSuchElementException => throw new InvalidParameterException(s"No such WriteMode option: '${writeModeParam.get}'")
    }
    val userTempTableName = parameters.get(KustoSinkOptions.KUSTO_TEMP_TABLE_NAME)
    if (userTempTableName.isDefined && tableCreation == SinkTableCreationMode.CreateIfNotExist || !isTransactionalMode) {
      throw new InvalidParameterException("tempTableName can't be used with CreateIfNotExist or Queued write mode.")
    }
    isAsync = parameters.getOrElse(KustoSinkOptions.KUSTO_WRITE_ENABLE_ASYNC, "false").trim.toBoolean
    val pollingOnDriver = parameters.getOrElse(KustoSinkOptions.KUSTO_POLLING_ON_DRIVER, "false").trim.toBoolean

    batchLimit = parameters.getOrElse(KustoSinkOptions.KUSTO_CLIENT_BATCHING_LIMIT, DefaultBatchingLimit.toString)
      .trim.toInt
    minimalExtentsCountForSplitMergePerNode = parameters.getOrElse(KustoDebugOptions
      .KUSTO_MAXIMAL_EXTENTS_COUNT_FOR_SPLIT_MERGE_PER_NODE, DefaultExtentsCountForSplitMergePerNode.toString).trim.toInt
    maxRetriesOnMoveExtents = parameters.getOrElse(KustoDebugOptions.KUSTO_MAX_RETRIES_ON_MOVE_EXTENTS,
      DefaultMaxRetriesOnMoveExtents.toString).trim.toInt

    val adjustSchemaParam = parameters.get(KustoSinkOptions.KUSTO_ADJUST_SCHEMA)
    val adjustSchema = if (adjustSchemaParam.isEmpty) SchemaAdjustmentMode.NoAdjustment else SchemaAdjustmentMode.withName(adjustSchemaParam.get)

    val timeout = new FiniteDuration(parameters.getOrElse(KustoSinkOptions.KUSTO_TIMEOUT_LIMIT, KCONST
      .DefaultWaitingIntervalLongRunning).toInt, TimeUnit.SECONDS)
    val autoCleanupTime = new FiniteDuration(parameters.getOrElse(KustoSinkOptions.KUSTO_STAGING_RESOURCE_AUTO_CLEANUP_TIMEOUT, KCONST
      .DefaultCleaningInterval).toInt, TimeUnit.SECONDS)

    val disableFlushImmediately = parameters.getOrElse(KustoDebugOptions.KUSTO_DISABLE_FLUSH_IMMEDIATELY, "false").toBoolean
    val ensureNoDupBlobs = parameters.getOrElse(KustoDebugOptions.KUSTO_ENSURE_NO_DUPLICATED_BLOBS,"false").toBoolean

    val ingestionPropertiesAsJson = parameters.get(KustoSinkOptions.KUSTO_SPARK_INGESTION_PROPERTIES_JSON)

    val sourceParameters = parseSourceParameters(parameters, allowProxy = false)

    val writeOptions = WriteOptions(
      pollingOnDriver,
      tableCreation,
      isAsync,
      parameters.getOrElse(KustoSinkOptions.KUSTO_WRITE_RESULT_LIMIT, "1"),
      parameters.getOrElse(DateTimeUtils.TIMEZONE_OPTION, "UTC"),
      timeout,
      ingestionPropertiesAsJson,
      batchLimit,
      sourceParameters.requestId,
      autoCleanupTime,
      maxRetriesOnMoveExtents,
      minimalExtentsCountForSplitMergePerNode,
      adjustSchema,
      isTransactionalMode,
      userTempTableName,
      disableFlushImmediately,
      ensureNoDupBlobs
    )

    if (sourceParameters.kustoCoordinates.table.isEmpty) {
      throw new InvalidParameterException("KUSTO_TABLE parameter is missing. Must provide a destination table name")
    }

    val tempTableLog = if (writeOptions.userTempTableName.isDefined) {
      s", userTempTableName: ${userTempTableName.get}"
    } else {
      ""
    }

    logInfo("parseSinkParameters", s"Parsed write options for sink: {'table': '${
      sourceParameters.
        kustoCoordinates.table
    }', 'timeout': '${writeOptions.timeout}, 'async': ${writeOptions.isAsync}, " +
      s"'tableCreationMode': ${writeOptions.tableCreateOptions}, 'writeLimit': ${writeOptions.writeResultLimit}, 'batchLimit': ${writeOptions.batchLimit}" +
      s", 'timeout': ${writeOptions.timeout}, 'timezone': ${writeOptions.timeZone}, " +
      s"'ingestionProperties': $ingestionPropertiesAsJson, 'requestId': '${sourceParameters.requestId}', 'pollingOnDriver': ${writeOptions.pollingOnDriver}," +
      s"'maxRetriesOnMoveExtents':$maxRetriesOnMoveExtents, 'minimalExtentsCountForSplitMergePerNode':$minimalExtentsCountForSplitMergePerNode, " +
      s"'adjustSchema': $adjustSchema, 'autoCleanupTime': $autoCleanupTime$tempTableLog}")

    SinkParameters(writeOptions, sourceParameters)
  }

  def retryFunction[T](func: () => T, retryConfig: RetryConfig, retryName: String): T = {
    val retry = Retry.of(retryName, retryConfig)
    val f: CheckedFunction0[T] = new CheckedFunction0[T]() {
      override def apply(): T = func()
    }

    retry.executeCheckedSupplier(f)
  }

  def getClientRequestProperties(parameters: Map[String, String], requestId: String): ClientRequestProperties = {
    val crpOption = parameters.get(KustoSourceOptions.KUSTO_CLIENT_REQUEST_PROPERTIES_JSON)

    val crp = if (crpOption.isDefined) {
      ClientRequestProperties.fromString(crpOption.get)
    } else {
      new ClientRequestProperties
    }

    crp.setClientRequestId(requestId)
    crp
  }

  private[kusto] def reportExceptionAndThrow(
                                              reporter: String,
                                              exception: Throwable,
                                              doingWhat: String = "",
                                              cluster: String = "",
                                              database: String = "",
                                              table: String = "",
                                              requestId: String = "",
                                              shouldNotThrow: Boolean = false): Unit = {
    val whatFailed = if (doingWhat.isEmpty) "" else s"when $doingWhat"
    val clusterDesc = if (cluster.isEmpty) "" else s", cluster: '$cluster' "
    val databaseDesc = if (database.isEmpty) "" else s", database: '$database'"
    val tableDesc = if (table.isEmpty) "" else s", table: '$table'"
    val requestIdDesc = if (requestId.isEmpty) "" else s", requestId: '$requestId'"

    if (!shouldNotThrow) {
      logError(reporter, s"caught exception $whatFailed$clusterDesc$databaseDesc$tableDesc$requestIdDesc.${NewLine}EXCEPTION: ${ExceptionUtils.getStackTrace(exception)}")
      throw exception
    }

    logWarn(reporter, s"caught exception $whatFailed$clusterDesc$databaseDesc$tableDesc$requestIdDesc, exception ignored.${NewLine}EXCEPTION: ${ExceptionUtils.getStackTrace(exception)}")
  }

  private[kusto] def getClusterNameFromUrlIfNeeded(cluster: String): String = {
    if (cluster.equals(AriaClustersProxy)) {
      AriaClustersAlias
    } else if (cluster.equals(PlayFabClustersProxy)) {
      PlayFabClustersAlias
    }
    else if (cluster.startsWith(EnginePrefix)) {
      if (!cluster.contains(".kusto.") && !cluster.contains(".kustodev.")) {
        throw new InvalidParameterException("KUSTO_CLUSTER parameter accepts either a full url with https scheme or the cluster's" +
          "alias and tries to construct the full URL from it. Parameter given: " + cluster)
      }
      val host = new URI(cluster).getHost
      val startIdx = if (host.startsWith(IngestPrefix)) IngestPrefix.length else 0
      val endIdx = if (cluster.contains(".kustodev.")) host.indexOf(".kustodev.") else host.indexOf(".kusto.")
      host.substring(startIdx, endIdx)

    } else {
      cluster
    }
  }

  private[kusto] def getEngineUrlFromAliasIfNeeded(cluster: String): String = {
    if (cluster.startsWith(EnginePrefix)) {

      val host = new URI(cluster).getHost
      if (host.startsWith(IngestPrefix)) {
        val startIdx = IngestPrefix.length
        val uriBuilder = new URIBuilder()
        uriBuilder.setHost(s"${host.substring(startIdx, host.indexOf(".kusto."))}.kusto.windows.net")
        uriBuilder.setScheme("https").toString
      } else {
        cluster
      }
    } else {
      val uriBuilder = new URIBuilder()
      uriBuilder.setScheme("https").setHost(s"$cluster.kusto.windows.net").toString
    }
  }

  /**
   * A function to run sequentially async work on TimerTask using a Timer.
   * The function passed is scheduled sequentially by the timer, until last calculated returned value by func does not
   * satisfy the condition of doWhile or a given number of times has passed.
   * After this condition was satisfied, the finalWork function is called over the last returned value by func.
   * Returns a CountDownLatch object used to count down iterations and await on it synchronously if needed
   *
   * @param func             - the function to run
   * @param delayBeforeStart - delay before first job
   * @param delayBeforeEach  - delay between jobs
   * @param doWhileCondition - go one while the condition holds for the func.apply output
   * @param finalWork        - do final work with the last func.apply output
   */
  def doWhile[A](func: () => A,
                 delayBeforeStart: Long,
                 delayBeforeEach: Int,
                 doWhileCondition: A => Boolean,
                 finalWork: A => Unit,
                 maxWaitTimeBetweenCallsMillis: Int,
                 maxWaitTimeAfterMinute: Int): CountDownLatch = {
    val latch = new CountDownLatch(1)
    val t = new Timer()
    var currentWaitTime = delayBeforeEach
    var waitedTime = 0
    var maxWaitTime = maxWaitTimeBetweenCallsMillis

    class ExponentialBackoffTask extends TimerTask {
      def run(): Unit = {
        try {
          val res = func.apply()

          if (!doWhileCondition.apply(res)) {
            finalWork.apply(res)
            while (latch.getCount > 0) latch.countDown()
            t.cancel()
          } else {
            waitedTime += currentWaitTime
            if (waitedTime > TimeUnit.MINUTES.toMillis(1)) {
              maxWaitTime = maxWaitTimeAfterMinute
            }
            currentWaitTime = if (currentWaitTime + currentWaitTime > maxWaitTime) maxWaitTime else currentWaitTime + currentWaitTime
            t.schedule(new ExponentialBackoffTask(), currentWaitTime)
          }
        } catch {
          case exception: Exception =>
            while (latch.getCount > 0) latch.countDown()
            t.cancel()
            throw exception
        }
      }
    }

    val task: TimerTask = new ExponentialBackoffTask()
    t.schedule(task, delayBeforeStart)

    latch
  }

  def verifyAsyncCommandCompletion(client: Client,
                                   database: String,
                                   commandResult: KustoResultSetTable,
                                   samplePeriod: FiniteDuration = KCONST.DefaultPeriodicSamplePeriod,
                                   timeOut: FiniteDuration,
                                   doingWhat: String,
                                   loggerName: String,
                                   requestId: String): Option[KustoResultSetTable] = {
    commandResult.next()
    val operationId = commandResult.getString(0)
    val operationsShowCommand = CslCommandsGenerator.generateOperationsShowCommand(operationId)
    val sampleInMillis = samplePeriod.toMillis.toInt
    val timeoutInMillis = timeOut.toMillis
    val delayPeriodBetweenCalls = if (sampleInMillis < 1) 1 else sampleInMillis

    val stateCol = "State"
    val statusCol = "Status"
    val statusCheck: () => Option[KustoResultSetTable] = () => {
      try {
        Some(client.execute(database, operationsShowCommand).getPrimaryResults)
      }
      catch {
        case e: DataServiceException =>
          if (e.isPermanent) {
            val message = s"Couldn't monitor the progress of the $doingWhat on requestId: $requestId operation from the service, you may track" +
              s" it using the command '$operationsShowCommand'."
            logError("verifyAsyncCommandCompletion", message)
            throw new Exception(message, e)
          }
          logWarn("verifyAsyncCommandCompletion", "Failed transiently to retrieve export status, trying again in a few seconds")
          None
        case _: DataClientException => None
      }
    }
    var lastResponse: Option[KustoResultSetTable] = None
    val task = doWhile[Option[KustoResultSetTable]](
      func = statusCheck,
      delayBeforeStart = 0, delayBeforeEach = delayPeriodBetweenCalls,
      doWhileCondition = (result: Option[KustoResultSetTable]) => {
        val inProgress = result.isEmpty || (result.get.next() && result.get.getString(stateCol) == "InProgress")
        if (inProgress) {
          logDebug(loggerName, s"Async operation $doingWhat on requestId $requestId, is in status 'InProgress'," +
            "polling status again in a few seconds")
        }
        inProgress
      },
      finalWork = (result: Option[KustoResultSetTable]) => {
        lastResponse = result
      }, maxWaitTimeBetweenCallsMillis = ReadInitialMaxWaitTime.toMillis.toInt,
      ReadMaxWaitTime.toMillis.toInt
    )

    var success = true
    if (timeOut < FiniteDuration.apply(0, SECONDS)) {
      task.await()
    } else {
      if (!task.await(timeoutInMillis, TimeUnit.MILLISECONDS)) {
        // Timed out
        success = false
      }
    }

    if (lastResponse.isEmpty || lastResponse.get.getString(stateCol) != "Completed") {
      throw new FailedOperationException(
        s"Failed to execute Kusto operation with OperationId '$operationId', State: '${lastResponse.get.getString(stateCol)}'," +
          s" Status: '${lastResponse.get.getString(statusCol)}'",
        lastResponse
      )
    }

    if (!success) {
      throw new TimeoutAwaitingPendingOperationException(s"Timed out while waiting for operation with OperationId '$operationId'")
    }

    lastResponse
  }

  private[kusto] def mergeKeyVaultAndOptionsAuthentication(paramsFromKeyVault: AadApplicationAuthentication,
                                                           authenticationParameters: Option[KustoAuthentication]): KustoAuthentication = {
    if (authenticationParameters.isEmpty) {
      // We have both keyVault and AAD application params, take from options first and throw if both are empty
      try {
        val app = authenticationParameters.asInstanceOf[AadApplicationAuthentication]
        AadApplicationAuthentication(
          ID = if (app.ID == "") {
            if (paramsFromKeyVault.ID == "") {
              throw new InvalidParameterException("AADApplication ID is empty. Please pass it in keyVault or options")
            }
            paramsFromKeyVault.ID
          } else {
            app.ID
          },
          password = if (app.password == "") {
            if (paramsFromKeyVault.password == "AADApplication key is empty. Please pass it in keyVault or options") {
              throw new InvalidParameterException("")
            }
            paramsFromKeyVault.password
          } else {
            app.password
          },
          authority = if (app.authority == "microsoft.com") paramsFromKeyVault.authority else app.authority
        )
      } catch {
        case _: ClassCastException => throw new UnsupportedOperationException("keyVault authentication can be combined only with AADAplicationAuthentication")
      }
    } else {
      paramsFromKeyVault
    }
  }

  // Try get key vault parameters - if fails use transientStorageParameters
  private[kusto] def mergeKeyVaultAndOptionsStorageParams(transientStorageParameters: Option[TransientStorageParameters],
                                                          keyVaultAuthentication: KeyVaultAuthentication): Option[TransientStorageParameters] = {

    val keyVaultCredential = KeyVaultUtils.getStorageParamsFromKeyVault(keyVaultAuthentication)
    try {
      val domainSuffix = if (StringUtils.isNotBlank(keyVaultCredential.domainSuffix))
        keyVaultCredential.domainSuffix
      else KustoDataSourceUtils.DefaultDomainPostfix
      Some(new TransientStorageParameters(Array(keyVaultCredential),
        domainSuffix))
    } catch {
      case ex: Exception =>
        if (transientStorageParameters.isDefined) {
          // If storage option defined - take it
          transientStorageParameters
        } else {
          throw ex
        }
    }
  }

  private[kusto] def countRows(client: Client, query: String, database: String, crp: ClientRequestProperties): Int = {
    val res = client.execute(database, generateCountQuery(query), crp).getPrimaryResults
    res.next()
    res.getInt(0)
  }

  // No need to retry here - if an exception is caught - fallback to distributed mode
  private[kusto] def estimateRowsCount(client: Client, query: String, database: String, crp: ClientRequestProperties): Int = {
    val estimationResult: util.List[AnyRef] = Await.result(Future {
      val res = client.execute(database, generateEstimateRowsCountQuery(query), crp).getPrimaryResults
      res.next()
      res.getCurrentRow
    }, KustoConstants.TimeoutForCountCheck)
    val maybeEstimatedCount = Option(estimationResult.get(1))
    /*
     Check if the result is null or an empty string return a 0 , else return the numeric value
    */
    val estimatedCount = maybeEstimatedCount match {
      case Some(ecStr: String) => if (StringUtils.isBlank(ecStr) || !StringUtils.isNumeric(ecStr)) /* Empty estimate */ 0 else ecStr.toInt
      case Some(ecInt: java.lang.Number) => ecInt.intValue() // Is a numeric , get the int value back
      case None => 0 // No value
    }
    // We cannot be finitely determine the count , or have a 0 count. Recheck using a 'query | count()'
    if (estimatedCount == 0) {
      Await.result(Future {
        val res = client.execute(database, generateCountQuery(query), crp).getPrimaryResults
        res.next()
        res.getInt(0)
      }, KustoConstants.TimeoutForCountCheck)
    } else {
      estimatedCount
    }
  }
}<|MERGE_RESOLUTION|>--- conflicted
+++ resolved
@@ -34,13 +34,10 @@
 import scala.concurrent.{Await, Future}
 
 object KustoDataSourceUtils {
-<<<<<<< HEAD
   def getDedupTagsPrefix(requestId: String, batchId: String) = s"${requestId}_$batchId"
 
   def generateTempTableName(appName: String, destinationTableName: String, requestId:String,
-=======
-  def generateTempTableName(appName: String, destinationTableName: String, requestId: String,
->>>>>>> 26f70df0
+
                             batchIdAsString: String, userTempTableName: Option[String]): String = {
     if (userTempTableName.isDefined) {
       userTempTableName.get
