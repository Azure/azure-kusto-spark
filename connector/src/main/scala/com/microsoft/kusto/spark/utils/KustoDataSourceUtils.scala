--- conflicted
+++ resolved
@@ -29,10 +29,7 @@
 import scala.concurrent.ExecutionContext.Implicits.global
 import scala.concurrent.duration._
 import scala.concurrent.{Await, Future}
-<<<<<<< HEAD
 import com.microsoft.kusto.spark.datasource.{KustoReadOptions, KustoResponseDeserializer, KustoSchema, KustoSourceOptions, PartitionOptions, ReadMode, TransientStorageCredentials, TransientStorageParameters}
-=======
->>>>>>> 28c5b59b
 
 object KustoDataSourceUtils {
 
@@ -266,23 +263,12 @@
     var tableCreation: SinkTableCreationMode = SinkTableCreationMode.FailIfNotExist
     var tableCreationParam: Option[String] = None
     var isAsync: Boolean = false
-<<<<<<< HEAD
     var isTransactionalMode: Boolean = false
     var writeModeParam: Option[String] = None
-=======
-    var isAsyncParam: String = ""
->>>>>>> 28c5b59b
-    var pollingOnDriver: Boolean = true
     var batchLimit: Int = 0
     var minimalExtentsCountForSplitMergePerNode: Int = 0
     var maxRetriesOnMoveExtents: Int = 0
     try {
-<<<<<<< HEAD
-=======
-      isAsyncParam = parameters.getOrElse(KustoSinkOptions.KUSTO_WRITE_ENABLE_ASYNC, "false")
-      isAsync = parameters.getOrElse(KustoSinkOptions.KUSTO_WRITE_ENABLE_ASYNC, "false").trim.toBoolean
-      pollingOnDriver = parameters.getOrElse(KustoSinkOptions.KUSTO_POLLING_ON_DRIVER, "true").trim.toBoolean
->>>>>>> 28c5b59b
       tableCreationParam = parameters.get(KustoSinkOptions.KUSTO_TABLE_CREATE_OPTIONS)
       tableCreation = if (tableCreationParam.isEmpty) SinkTableCreationMode.FailIfNotExist else SinkTableCreationMode.withName(tableCreationParam.get)
     } catch {
@@ -294,13 +280,12 @@
     } catch {
       case _: NoSuchElementException => throw new InvalidParameterException(s"No such WriteMode option: '${writeModeParam.get}'")
     }
-
     val userTempTableName = parameters.get(KustoSinkOptions.KUSTO_TEMP_TABLE_NAME)
     if (userTempTableName.isDefined && tableCreation == SinkTableCreationMode.CreateIfNotExist || !isTransactionalMode) {
       throw new InvalidParameterException("tempTableName can't be used with CreateIfNotExist or Queued write mode.")
     }
     isAsync = parameters.getOrElse(KustoSinkOptions.KUSTO_WRITE_ENABLE_ASYNC, "false").trim.toBoolean
-    pollingOnDriver = parameters.getOrElse(KustoSinkOptions.KUSTO_POLLING_ON_DRIVER, "true").trim.toBoolean
+    val pollingOnDriver = parameters.getOrElse(KustoSinkOptions.KUSTO_POLLING_ON_DRIVER, "true").trim.toBoolean
 
     batchLimit = parameters.getOrElse(KustoSinkOptions.KUSTO_CLIENT_BATCHING_LIMIT, DefaultBatchingLimit.toString)
       .trim.toInt
