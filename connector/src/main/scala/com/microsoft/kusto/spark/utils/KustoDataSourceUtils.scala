package com.microsoft.kusto.spark.utils

import com.microsoft.azure.kusto.data.exceptions.{DataClientException, DataServiceException}
import com.microsoft.azure.kusto.data.{Client, ClientRequestProperties, KustoResultSetTable}
import com.microsoft.kusto.spark.authentication._
import com.microsoft.kusto.spark.common.{KustoCoordinates, KustoDebugOptions}
import com.microsoft.kusto.spark.datasink.KustoWriter.TempIngestionTablePrefix
import com.microsoft.kusto.spark.datasink.SinkTableCreationMode.SinkTableCreationMode
import com.microsoft.kusto.spark.datasink.{KustoSinkOptions, SchemaAdjustmentMode, SinkTableCreationMode, WriteMode, WriteOptions}
import com.microsoft.kusto.spark.datasource.ReadMode.ReadMode
import com.microsoft.kusto.spark.exceptions.{FailedOperationException, TimeoutAwaitingPendingOperationException}
import com.microsoft.kusto.spark.utils.CslCommandsGenerator._
import com.microsoft.kusto.spark.utils.KustoConstants.{DefaultBatchingLimit, DefaultExtentsCountForSplitMergePerNode, DefaultMaxRetriesOnMoveExtents}
import com.microsoft.kusto.spark.utils.{KustoConstants => KCONST}
import org.apache.commons.lang3.StringUtils
import org.apache.commons.lang3.exception.ExceptionUtils
import org.apache.http.client.utils.URIBuilder
import org.apache.log4j.{Level, Logger}
import org.apache.spark.sql.catalyst.util.DateTimeUtils
import org.apache.spark.sql.{SQLContext, SaveMode}
import org.json.JSONObject

import java.io.InputStream
import java.net.URI
import java.security.InvalidParameterException
import java.util
import java.util.concurrent.{Callable, CountDownLatch, TimeUnit}
import java.util.{NoSuchElementException, Properties, StringJoiner, Timer, TimerTask, UUID}
import scala.concurrent.ExecutionContext.Implicits.global
import scala.concurrent.duration._
import scala.concurrent.{Await, Future}
import com.microsoft.kusto.spark.datasource.{KustoReadOptions, KustoResponseDeserializer, KustoSchema, KustoSourceOptions, PartitionOptions, ReadMode, TransientStorageCredentials, TransientStorageParameters}

object KustoDataSourceUtils {
  def generateTempTableName(appName: String, destinationTableName: String, requestId:String,
                            batchIdAsString: String, userTempTableName: Option[String]): String = {
    if (userTempTableName.isDefined) {
      userTempTableName.get
    } else {
      KustoQueryUtils.simplifyName(TempIngestionTablePrefix +
        appName + "_" + destinationTableName + batchIdAsString + "_" + requestId)
    }
  }

  def getReadParameters(parameters: Map[String, String], sqlContext: SQLContext): KustoReadOptions = {
    val requestedPartitions = parameters.get(KustoDebugOptions.KUSTO_NUM_PARTITIONS)
    val partitioningMode = parameters.get(KustoDebugOptions.KUSTO_READ_PARTITION_MODE)
    val numPartitions = setNumPartitions(sqlContext, requestedPartitions, partitioningMode)
    val shouldCompressOnExport = parameters.getOrElse(KustoDebugOptions.KUSTO_DBG_BLOB_COMPRESS_ON_EXPORT, "true").trim.toBoolean
    // Set default export split limit as 1GB, maximal allowed
    val exportSplitLimitMb = parameters.getOrElse(KustoDebugOptions.KUSTO_DBG_BLOB_FILE_SIZE_LIMIT_MB, "1024").trim.toInt

    val readModeOption = parameters.get(KustoSourceOptions.KUSTO_READ_MODE)
    val readMode: Option[ReadMode] = if (readModeOption.isDefined) {
      Some(ReadMode.withName(readModeOption.get))
    } else {
      None
    }
    val distributedReadModeTransientCacheEnabled = parameters.getOrElse(KustoSourceOptions.KUSTO_DISTRIBUTED_READ_MODE_TRANSIENT_CACHE, "false").trim.toBoolean
    val queryFilterPushDown = parameters.get(KustoSourceOptions.KUSTO_QUERY_FILTER_PUSH_DOWN).map(s => s.trim.toBoolean)
    val partitionColumn = parameters.get(KustoDebugOptions.KUSTO_PARTITION_COLUMN)
    val partitionOptions = PartitionOptions(numPartitions, partitionColumn, partitioningMode)
    KustoReadOptions(readMode, shouldCompressOnExport, exportSplitLimitMb, partitionOptions, distributedReadModeTransientCacheEnabled, queryFilterPushDown)
  }


  private def setNumPartitions(sqlContext: SQLContext, requestedNumPartitions: Option[String], partitioningMode: Option[String]): Int = {
    if (requestedNumPartitions.isDefined) requestedNumPartitions.get.toInt else {
      partitioningMode match {
        case Some("hash") => sqlContext.getConf("spark.sql.shuffle.partitions", "10").toInt
        // In "auto" mode we don't explicitly partition the data:
        // The data is exported and split to multiple files if required by Kusto 'export' command
        // The data is then read from the base directory for parquet files and partitioned by the parquet data source
        case _ => 1
      }
    }
  }

  private val klog = Logger.getLogger("KustoConnector")

  val DefaultMicrosoftTenant = "microsoft.com"
  val NewLine: String = sys.props("line.separator")
  val ReadMaxWaitTime: FiniteDuration = 30 seconds
  val WriteMaxWaitTime: FiniteDuration = 5 seconds

  val input: InputStream = getClass.getClassLoader.getResourceAsStream("spark.kusto.properties")
  val props = new Properties()
  props.load(input)
  var Version: String = props.getProperty("application.version")
  var clientName = s"Kusto.Spark.Connector:$Version"
  val IngestPrefix: String = props.getProperty("ingestPrefix", "ingest-")
  val EnginePrefix: String = props.getProperty("enginePrefix", "https://")
  val DefaultDomainPostfix: String = props.getProperty("defaultDomainPostfix", "core.windows.net")
  val DefaultClusterSuffix: String = props.getProperty("defaultClusterSuffix", "kusto.windows.net")
  val AriaClustersProxy: String = props.getProperty("ariaClustersProxy", "https://kusto.aria.microsoft.com")
  val PlayFabClustersProxy: String = props.getProperty("playFabProxy", "https://insights.playfab.com")
  val AriaClustersAlias: String = "Aria proxy"
  val PlayFabClustersAlias: String = "PlayFab proxy"
  var loggingLevel: Level = Level.INFO

  def setLoggingLevel(level: String): Unit = {
    setLoggingLevel(Level.toLevel(level))
  }

  def setLoggingLevel(level: Level): Unit = {
    loggingLevel = level
    Logger.getLogger("KustoConnector").setLevel(level)
  }

  def getLoggingLevel: Level = {
    loggingLevel
  }

  private[kusto] def logInfo(reporter: String, message: String): Unit = {
    klog.info(s"$reporter: $message")
  }

  private[kusto] def logWarn(reporter: String, message: String): Unit = {
    klog.warn(s"$reporter: $message")
  }

  private[kusto] def logError(reporter: String, message: String): Unit = {
    klog.error(s"$reporter: $message")
  }

  private[kusto] def logFatal(reporter: String, message: String): Unit = {
    klog.fatal(s"$reporter: $message")
  }

  private[kusto] def logDebug(reporter: String, message: String): Unit = {
    klog.debug(s"$reporter: $message")
  }

  private[kusto] def extractSchemaFromResultTable(result: Iterable[JSONObject]): String = {

    val tableSchemaBuilder = new StringJoiner(",")

    for (row <- result) {
      // Each row contains {Name, CslType, Type}, converted to (Name:CslType) pairs
      tableSchemaBuilder.add(s"['${row.getString("Name")}']:${row.getString("CslType")}")
    }

    tableSchemaBuilder.toString
  }

  private[kusto] def getSchema(database: String, query: String, client: Client, clientRequestProperties: Option[ClientRequestProperties]): KustoSchema = {
    KustoResponseDeserializer(client.execute(database, query, clientRequestProperties.orNull).getPrimaryResults).getSchema
  }

  private def parseAuthentication(parameters: Map[String, String], clusterUrl:String) = {
    // Parse KustoAuthentication
    val applicationId = parameters.getOrElse(KustoSourceOptions.KUSTO_AAD_APP_ID, "")
    val applicationKey = parameters.getOrElse(KustoSourceOptions.KUSTO_AAD_APP_SECRET, "")
    val applicationCertPath = parameters.getOrElse(KustoSourceOptions.KUSTO_AAD_APP_CERTIFICATE_PATH, "")
    val applicationCertPassword = parameters.getOrElse(KustoSourceOptions.KUSTO_AAD_APP_CERTIFICATE_PASSWORD, "")
    val tokenProviderCoordinates = parameters.getOrElse(KustoSourceOptions.KUSTO_TOKEN_PROVIDER_CALLBACK_CLASSPATH, "")
    val keyVaultAppId: String = parameters.getOrElse(KustoSourceOptions.KEY_VAULT_APP_ID, "")
    val keyVaultAppKey = parameters.getOrElse(KustoSourceOptions.KEY_VAULT_APP_KEY, "")
    val keyVaultUri: String = parameters.getOrElse(KustoSourceOptions.KEY_VAULT_URI, "")
    val keyVaultPemFile = parameters.getOrElse(KustoDebugOptions.KEY_VAULT_PEM_FILE_PATH, "")
    val keyVaultCertKey = parameters.getOrElse(KustoDebugOptions.KEY_VAULT_CERTIFICATE_KEY, "")
    val accessToken: String = parameters.getOrElse(KustoSourceOptions.KUSTO_ACCESS_TOKEN, "")
    val userPrompt: Option[String] = parameters.get(KustoSourceOptions.KUSTO_USER_PROMPT)
    var authentication: KustoAuthentication = null
    var keyVaultAuthentication: Option[KeyVaultAuthentication] = None

    val authorityId: String = parameters.getOrElse(KustoSourceOptions.KUSTO_AAD_AUTHORITY_ID, DefaultMicrosoftTenant)

    // Check KeyVault Authentication
    if (keyVaultUri != "") {
      if (keyVaultAppId.nonEmpty) {
        keyVaultAuthentication = Some(KeyVaultAppAuthentication(keyVaultUri,
          keyVaultAppId,
          keyVaultAppKey,
          authorityId))
      } else {
        keyVaultAuthentication = Some(KeyVaultCertificateAuthentication(keyVaultUri,
          keyVaultPemFile,
          keyVaultCertKey,
          authorityId))
      }
    }

    // Look for conflicts
    var numberOfAuthenticationMethods = 0
    if (applicationId.nonEmpty) numberOfAuthenticationMethods += 1
    if (accessToken.nonEmpty) numberOfAuthenticationMethods += 1
    if (tokenProviderCoordinates.nonEmpty) numberOfAuthenticationMethods += 1
    if (keyVaultUri.nonEmpty) numberOfAuthenticationMethods += 1
    if (numberOfAuthenticationMethods > 1) {
      throw new IllegalArgumentException("More than one authentication methods were provided. Failing.")
    }

    // Resolve authentication
    if (applicationId.nonEmpty) {
      // Application authentication
      if (applicationKey.nonEmpty) {
        authentication = AadApplicationAuthentication(applicationId, applicationKey, authorityId)
      } else if (applicationCertPath.nonEmpty) {
        authentication = AadApplicationCertificateAuthentication(applicationId, applicationCertPath, applicationCertPassword, authorityId)
      }
    } else if (accessToken.nonEmpty) {
      // Authentication by token
      authentication = KustoAccessTokenAuthentication(accessToken)
    } else if (tokenProviderCoordinates.nonEmpty) {
      // Authentication by token provider
      val classLoader = Thread.currentThread().getContextClassLoader
      val c1 = classLoader.loadClass(tokenProviderCoordinates).getConstructor(parameters.getClass).newInstance(parameters)
      val tokenProviderCallback = c1.asInstanceOf[Callable[String]]

      authentication = KustoTokenProviderAuthentication(tokenProviderCallback)
    } else if (keyVaultUri.isEmpty) {
      if (userPrompt.isDefined) {
        // Use only for local run where you can open the browser and logged in as your user
        authentication = KustoUserPromptAuthentication(authorityId)
      } else {
        logWarn("parseSourceParameters", "No authentication method was supplied - using device code authentication. The token should last for one hour")
        val deviceCodeProvider = new DeviceAuthentication(clusterUrl, authorityId)
        val accessToken = deviceCodeProvider.acquireToken()
        authentication = KustoAccessTokenAuthentication(accessToken)
      }
    }
    (authentication, keyVaultAuthentication)
  }

  def parseSourceParameters(parameters: Map[String, String], allowProxy: Boolean): SourceParameters = {
    // Parse KustoTableCoordinates - these are mandatory options
    val database = parameters.get(KustoSourceOptions.KUSTO_DATABASE)
    val cluster = parameters.get(KustoSourceOptions.KUSTO_CLUSTER)

    if (database.isEmpty) {
      throw new InvalidParameterException("KUSTO_DATABASE parameter is missing. Must provide a destination database name")
    }

    if (cluster.isEmpty) {
      throw new InvalidParameterException("KUSTO_CLUSTER parameter is missing. Must provide a destination cluster name")
    }

    var alias = cluster
    var clusterUrl = cluster
    try {
      alias = Some(getClusterNameFromUrlIfNeeded(cluster.get.toLowerCase()))
      clusterUrl = Some(getEngineUrlFromAliasIfNeeded(cluster.get.toLowerCase()))
    } catch {
      case e: Exception =>
        if (!allowProxy) {
          throw e
        }
    }
    val table = parameters.get(KustoSinkOptions.KUSTO_TABLE)
    val requestId: String = parameters.getOrElse(KustoSinkOptions.KUSTO_REQUEST_ID, UUID.randomUUID().toString)
    val clientRequestProperties = getClientRequestProperties(parameters, requestId)

    val (authentication,keyVaultAuthentication) = parseAuthentication(parameters, clusterUrl.get)

    val ingestionUri = parameters.get(KustoSinkOptions.KUSTO_INGESTION_URI)
    SourceParameters(authentication, KustoCoordinates(clusterUrl.get, alias.get, database.get, table, ingestionUri),
      keyVaultAuthentication, requestId, clientRequestProperties)
  }

  case class SinkParameters(writeOptions: WriteOptions, sourceParametersResults: SourceParameters)

  case class SourceParameters(authenticationParameters: KustoAuthentication, kustoCoordinates: KustoCoordinates,
                              keyVaultAuth: Option[KeyVaultAuthentication], requestId: String,
                              clientRequestProperties: ClientRequestProperties)

  def parseSinkParameters(parameters: Map[String, String], mode: SaveMode = SaveMode.Append): SinkParameters = {
    if (mode != SaveMode.Append) {
      throw new InvalidParameterException(s"Kusto data source supports only 'Append' mode, '$mode' directive is invalid. Please use df.write.mode(SaveMode.Append)..")
    }

    // TODO get defaults from KustoWriter()
    // Parse WriteOptions
    var tableCreation: SinkTableCreationMode = SinkTableCreationMode.FailIfNotExist
    var tableCreationParam: Option[String] = None
    var isAsync: Boolean = false
<<<<<<< HEAD
    var isAsyncParam: String = ""
    var pollingOnDriver: Boolean = false
=======
    var isTransactionalMode: Boolean = false
    var writeModeParam: Option[String] = None
>>>>>>> 400df000
    var batchLimit: Int = 0
    var minimalExtentsCountForSplitMergePerNode: Int = 0
    var maxRetriesOnMoveExtents: Int = 0
    try {
<<<<<<< HEAD
      isAsyncParam = parameters.getOrElse(KustoSinkOptions.KUSTO_WRITE_ENABLE_ASYNC, "false")
      isAsync = parameters.getOrElse(KustoSinkOptions.KUSTO_WRITE_ENABLE_ASYNC, "false").trim.toBoolean
      pollingOnDriver = parameters.getOrElse(KustoSinkOptions.KUSTO_POLLING_ON_DRIVER, "false").trim.toBoolean
=======
>>>>>>> 400df000
      tableCreationParam = parameters.get(KustoSinkOptions.KUSTO_TABLE_CREATE_OPTIONS)
      tableCreation = if (tableCreationParam.isEmpty) SinkTableCreationMode.FailIfNotExist else SinkTableCreationMode.withName(tableCreationParam.get)
    } catch {
      case _: NoSuchElementException => throw new InvalidParameterException(s"No such SinkTableCreationMode option: '${tableCreationParam.get}'")
    }
    try {
      writeModeParam = parameters.get(KustoSinkOptions.KUSTO_WRITE_MODE)
      isTransactionalMode = if (writeModeParam.isEmpty) true else WriteMode.withName(writeModeParam.get) == WriteMode.Transactional
    } catch {
      case _: NoSuchElementException => throw new InvalidParameterException(s"No such WriteMode option: '${writeModeParam.get}'")
    }
    val userTempTableName = parameters.get(KustoSinkOptions.KUSTO_TEMP_TABLE_NAME)
    if (userTempTableName.isDefined && tableCreation == SinkTableCreationMode.CreateIfNotExist || !isTransactionalMode) {
      throw new InvalidParameterException("tempTableName can't be used with CreateIfNotExist or Queued write mode.")
    }
    isAsync = parameters.getOrElse(KustoSinkOptions.KUSTO_WRITE_ENABLE_ASYNC, "false").trim.toBoolean
    val pollingOnDriver = parameters.getOrElse(KustoSinkOptions.KUSTO_POLLING_ON_DRIVER, "true").trim.toBoolean

    batchLimit = parameters.getOrElse(KustoSinkOptions.KUSTO_CLIENT_BATCHING_LIMIT, DefaultBatchingLimit.toString)
      .trim.toInt
    minimalExtentsCountForSplitMergePerNode = parameters.getOrElse(KustoDebugOptions
      .KUSTO_MAXIMAL_EXTENTS_COUNT_FOR_SPLIT_MERGE_PER_NODE, DefaultExtentsCountForSplitMergePerNode.toString).trim.toInt
    maxRetriesOnMoveExtents = parameters.getOrElse(KustoDebugOptions.KUSTO_MAX_RETRIES_ON_MOVE_EXTENTS,
      DefaultMaxRetriesOnMoveExtents.toString).trim.toInt

    val adjustSchemaParam = parameters.get(KustoSinkOptions.KUSTO_ADJUST_SCHEMA)
    val adjustSchema = if (adjustSchemaParam.isEmpty) SchemaAdjustmentMode.NoAdjustment else SchemaAdjustmentMode.withName(adjustSchemaParam.get)

    val timeout = new FiniteDuration(parameters.getOrElse(KustoSinkOptions.KUSTO_TIMEOUT_LIMIT, KCONST
      .DefaultWaitingIntervalLongRunning).toInt, TimeUnit.SECONDS)
    val autoCleanupTime = new FiniteDuration(parameters.getOrElse(KustoSinkOptions.KUSTO_STAGING_RESOURCE_AUTO_CLEANUP_TIMEOUT, KCONST
      .DefaultCleaningInterval).toInt, TimeUnit.SECONDS)

    val ingestionPropertiesAsJson = parameters.get(KustoSinkOptions.KUSTO_SPARK_INGESTION_PROPERTIES_JSON)

    val sourceParameters = parseSourceParameters(parameters, allowProxy = false)

    val writeOptions = WriteOptions(
      pollingOnDriver,
      tableCreation,
      isAsync,
      parameters.getOrElse(KustoSinkOptions.KUSTO_WRITE_RESULT_LIMIT, "1"),
      parameters.getOrElse(DateTimeUtils.TIMEZONE_OPTION, "UTC"),
      timeout,
      ingestionPropertiesAsJson,
      batchLimit,
      sourceParameters.requestId,
      autoCleanupTime,
      maxRetriesOnMoveExtents,
      minimalExtentsCountForSplitMergePerNode,
      adjustSchema,
      isTransactionalMode,
      userTempTableName
    )

    if (sourceParameters.kustoCoordinates.table.isEmpty) {
      throw new InvalidParameterException("KUSTO_TABLE parameter is missing. Must provide a destination table name")
    }

<<<<<<< HEAD
    logInfo("parseSinkParameters", s"Parsed write options for sink: {'table': '${sourceParameters.
      kustoCoordinates.table}', 'timeout': '${writeOptions.timeout}, 'async': ${writeOptions.isAsync}, " +
=======
    val tempTableLog = if (writeOptions.userTempTableName.isDefined) {
      s", userTempTableName: ${userTempTableName.get}"
    } else {
      ""
    }

    logInfo("parseSinkParameters", s"Parsed write options for sink: {'timeout': '${writeOptions.timeout}, 'async': ${writeOptions.isAsync}, " +
>>>>>>> 400df000
      s"'tableCreationMode': ${writeOptions.tableCreateOptions}, 'writeLimit': ${writeOptions.writeResultLimit}, 'batchLimit': ${writeOptions.batchLimit}" +
      s", 'timeout': ${writeOptions.timeout}, 'timezone': ${writeOptions.timeZone}, " +
      s"'ingestionProperties': $ingestionPropertiesAsJson, 'requestId': '${sourceParameters.requestId}', 'pollingOnDriver': ${writeOptions.pollingOnDriver}," +
      s"'maxRetriesOnMoveExtents':$maxRetriesOnMoveExtents, 'minimalExtentsCountForSplitMergePerNode':$minimalExtentsCountForSplitMergePerNode, " +
      s"'adjustSchema': $adjustSchema, 'autoCleanupTime': $autoCleanupTime${tempTableLog}")

    SinkParameters(writeOptions, sourceParameters)
  }

  def getClientRequestProperties(parameters: Map[String, String], requestId: String): ClientRequestProperties = {
    val crpOption = parameters.get(KustoSourceOptions.KUSTO_CLIENT_REQUEST_PROPERTIES_JSON)

    val crp = if (crpOption.isDefined) {
      ClientRequestProperties.fromString(crpOption.get)
    } else {
      new ClientRequestProperties
    }

    crp.setClientRequestId(requestId)
    crp
  }

  private[kusto] def reportExceptionAndThrow(
                                              reporter: String,
                                              exception: Exception,
                                              doingWhat: String = "",
                                              cluster: String = "",
                                              database: String = "",
                                              table: String = "",
                                              requestId: String = "",
                                              shouldNotThrow: Boolean = false): Unit = {
    val whatFailed = if (doingWhat.isEmpty) "" else s"when $doingWhat"
    val clusterDesc = if (cluster.isEmpty) "" else s", cluster: '$cluster' "
    val databaseDesc = if (database.isEmpty) "" else s", database: '$database'"
    val tableDesc = if (table.isEmpty) "" else s", table: '$table'"
    val requestIdDesc = if (requestId.isEmpty) "" else s", requestId: '$requestId'"

    if (!shouldNotThrow) {
      logError(reporter, s"caught exception $whatFailed$clusterDesc$databaseDesc$tableDesc$requestIdDesc.${NewLine}EXCEPTION: ${ExceptionUtils.getStackTrace(exception)}")
      throw exception
    }

    logWarn(reporter, s"caught exception $whatFailed$clusterDesc$databaseDesc$tableDesc$requestIdDesc, exception ignored.${NewLine}EXCEPTION: ${ExceptionUtils.getStackTrace(exception)}")
  }

  private[kusto] def getClusterNameFromUrlIfNeeded(cluster: String): String = {
    if (cluster.equals(AriaClustersProxy)) {
      AriaClustersAlias
    } else if (cluster.equals(PlayFabClustersProxy)) {
      PlayFabClustersAlias
    }
    else if (cluster.startsWith(EnginePrefix)) {
      if (!cluster.contains(".kusto.") && !cluster.contains(".kustodev.")) {
        throw new InvalidParameterException("KUSTO_CLUSTER parameter accepts either a full url with https scheme or the cluster's" +
          "alias and tries to construct the full URL from it. Parameter given: " + cluster)
      }
      val host = new URI(cluster).getHost
      val startIdx = if (host.startsWith(IngestPrefix)) IngestPrefix.length else 0
      val endIdx = if (cluster.contains(".kustodev.")) host.indexOf(".kustodev.") else host.indexOf(".kusto.")
      host.substring(startIdx, endIdx)

    } else {
      cluster
    }
  }

  private[kusto] def getEngineUrlFromAliasIfNeeded(cluster: String): String = {
    if (cluster.startsWith(EnginePrefix)) {

      val host = new URI(cluster).getHost
      if (host.startsWith(IngestPrefix)) {
        val startIdx = IngestPrefix.length
        val uriBuilder = new URIBuilder()
        uriBuilder.setHost(s"${host.substring(startIdx, host.indexOf(".kusto."))}.kusto.windows.net")
        uriBuilder.setScheme("https").toString
      } else {
        cluster
      }
    } else {
      val uriBuilder = new URIBuilder()
      uriBuilder.setScheme("https").setHost(s"$cluster.kusto.windows.net").toString
    }
  }

  /**
   * A function to run sequentially async work on TimerTask using a Timer.
   * The function passed is scheduled sequentially by the timer, until last calculated returned value by func does not
   * satisfy the condition of doWhile or a given number of times has passed.
   * After this condition was satisfied, the finalWork function is called over the last returned value by func.
   * Returns a CountDownLatch object used to count down iterations and await on it synchronously if needed
   *
   * @param func             - the function to run
   * @param delayBeforeStart - delay before first job
   * @param delayBeforeEach  - delay between jobs
   * @param stopCondition    - stop jobs if condition holds for the func.apply output
   * @param finalWork        - do final work with the last func.apply output
   */
  def doWhile[A](func: () => A, delayBeforeStart: Long, delayBeforeEach: Int, stopCondition: A => Boolean, finalWork: A => Unit, maxWaitTimeBetweenCalls: Int): CountDownLatch = {
    val latch = new CountDownLatch(1)
    val t = new Timer()
    var currentWaitTime = delayBeforeEach

    class ExponentialBackoffTask extends TimerTask {
      def run(): Unit = {
        try {
          val res = func.apply()

          if (!stopCondition.apply(res)) {
            finalWork.apply(res)
            while (latch.getCount > 0) latch.countDown()
            t.cancel()
          } else {
            currentWaitTime = if (currentWaitTime + currentWaitTime > maxWaitTimeBetweenCalls) maxWaitTimeBetweenCalls else currentWaitTime + currentWaitTime
            t.schedule(new ExponentialBackoffTask(), currentWaitTime)
          }
        } catch {
          case exception: Exception =>
            while (latch.getCount > 0) latch.countDown()
            t.cancel()
            throw exception
        }
      }
    }

    val task: TimerTask = new ExponentialBackoffTask()
    t.schedule(task, delayBeforeStart)

    latch
  }

  def verifyAsyncCommandCompletion(client: Client,
                                   database: String,
                                   commandResult: KustoResultSetTable,
                                   samplePeriod: FiniteDuration = KCONST.DefaultPeriodicSamplePeriod,
                                   timeOut: FiniteDuration,
                                   doingWhat: String): Option[KustoResultSetTable] = {
    commandResult.next()
    val operationId = commandResult.getString(0)
    val operationsShowCommand = CslCommandsGenerator.generateOperationsShowCommand(operationId)
    val sampleInMillis = samplePeriod.toMillis.toInt
    val timeoutInMillis = timeOut.toMillis
    val delayPeriodBetweenCalls = if (sampleInMillis < 1) 1 else sampleInMillis

    val stateCol = "State"
    val statusCol = "Status"
    val statusCheck: () => Option[KustoResultSetTable] = () => {
      try {
        Some(client.execute(database, operationsShowCommand).getPrimaryResults)
      }
      catch {
        case e: DataServiceException =>
          if (e.isPermanent) {
            val message = s"Couldn't monitor the progress of the $doingWhat operation from the service, you may track" +
              s" it using the command '$operationsShowCommand'."
            logError("verifyAsyncCommandCompletion", message)
            throw new Exception(message, e)
          }
          logWarn("verifyAsyncCommandCompletion", "Failed transiently to retrieve export status, trying again in a few seconds")
          None
        case _: DataClientException => None
      }
    }
    var lastResponse: Option[KustoResultSetTable] = None
    val task = doWhile[Option[KustoResultSetTable]](
      func = statusCheck,
      delayBeforeStart = 0, delayBeforeEach = delayPeriodBetweenCalls,
      stopCondition = (result: Option[KustoResultSetTable]) =>
        result.isEmpty || (result.get.next() && result.get.getString(stateCol) == "InProgress"),
      finalWork = (result: Option[KustoResultSetTable]) => {
        lastResponse = result
      }, maxWaitTimeBetweenCalls = ReadMaxWaitTime.toMillis.toInt)

    var success = true
    if (timeOut < FiniteDuration.apply(0, SECONDS)) {
      task.await()
    } else {
      if (!task.await(timeoutInMillis, TimeUnit.MILLISECONDS)) {
        // Timed out
        success = false
      }
    }

    if (lastResponse.isEmpty || lastResponse.get.getString(stateCol) != "Completed") {
      throw new FailedOperationException(
        s"Failed to execute Kusto operation with OperationId '$operationId', State: '${lastResponse.get.getString(stateCol)}'," +
          s" Status: '${lastResponse.get.getString(statusCol)}'",
        lastResponse
      )
    }

    if (!success) {
      throw new TimeoutAwaitingPendingOperationException(s"Timed out while waiting for operation with OperationId '$operationId'")
    }

    lastResponse
  }

  private[kusto] def mergeKeyVaultAndOptionsAuthentication(paramsFromKeyVault: AadApplicationAuthentication,
                                                           authenticationParameters: Option[KustoAuthentication]): KustoAuthentication = {
    if (authenticationParameters.isEmpty) {
      // We have both keyVault and AAD application params, take from options first and throw if both are empty
      try {
        val app = authenticationParameters.asInstanceOf[AadApplicationAuthentication]
        AadApplicationAuthentication(
          ID = if (app.ID == "") {
            if (paramsFromKeyVault.ID == "") {
              throw new InvalidParameterException("AADApplication ID is empty. Please pass it in keyVault or options")
            }
            paramsFromKeyVault.ID
          } else {
            app.ID
          },
          password = if (app.password == "") {
            if (paramsFromKeyVault.password == "AADApplication key is empty. Please pass it in keyVault or options") {
              throw new InvalidParameterException("")
            }
            paramsFromKeyVault.password
          } else {
            app.password
          },
          authority = if (app.authority == "microsoft.com") paramsFromKeyVault.authority else app.authority
        )
      } catch {
        case _: ClassCastException => throw new UnsupportedOperationException("keyVault authentication can be combined only with AADAplicationAuthentication")
      }
    } else {
      paramsFromKeyVault
    }
  }

  // Try get key vault parameters - if fails use transientStorageParameters
  private[kusto] def mergeKeyVaultAndOptionsStorageParams(transientStorageParameters: Option[TransientStorageParameters],
                                                          keyVaultAuthentication: KeyVaultAuthentication): Option[TransientStorageParameters] = {

    val keyVaultCredential = KeyVaultUtils.getStorageParamsFromKeyVault(keyVaultAuthentication)
    try {
      val domainSuffix = if (StringUtils.isNotBlank(keyVaultCredential.domainSuffix))
        keyVaultCredential.domainSuffix
      else KustoDataSourceUtils.DefaultDomainPostfix
      Some(new TransientStorageParameters(Array(keyVaultCredential),
        domainSuffix))
    } catch {
      case ex: Exception =>
        if (transientStorageParameters.isDefined) {
          // If storage option defined - take it
          transientStorageParameters
        } else {
          throw ex
        }
    }
  }

  private[kusto] def countRows(client: Client, query: String, database: String, crp: ClientRequestProperties): Int = {
    val res = client.execute(database, generateCountQuery(query), crp).getPrimaryResults
    res.next()
    res.getInt(0)
  }

  private[kusto] def estimateRowsCount(client: Client, query: String, database: String, crp: ClientRequestProperties): Int = {
    var count = 0
    val estimationResult: util.List[AnyRef] = Await.result(Future {
      val res = client.execute(database, generateEstimateRowsCountQuery(query), crp).getPrimaryResults
      res.next()
      res.getCurrentRow
    }, KustoConstants.TimeoutForCountCheck)
    val estimated = estimationResult.get(1)
    if (estimated == null || StringUtils.isBlank(estimated.toString)) {
      // Estimation can be empty for certain cases
      Await.result(Future {
        val res = client.execute(database, generateCountQuery(query), crp).getPrimaryResults
        res.next()
        res.getInt(0)
      }, KustoConstants.TimeoutForCountCheck)
    } else {
      // Zero estimation count does not indicate zero results, therefore we add 1 here so that we won't return an empty RDD
      count = estimated.asInstanceOf[Int] + 1
    }

    count
  }
}<|MERGE_RESOLUTION|>--- conflicted
+++ resolved
@@ -274,23 +274,12 @@
     var tableCreation: SinkTableCreationMode = SinkTableCreationMode.FailIfNotExist
     var tableCreationParam: Option[String] = None
     var isAsync: Boolean = false
-<<<<<<< HEAD
-    var isAsyncParam: String = ""
-    var pollingOnDriver: Boolean = false
-=======
     var isTransactionalMode: Boolean = false
     var writeModeParam: Option[String] = None
->>>>>>> 400df000
     var batchLimit: Int = 0
     var minimalExtentsCountForSplitMergePerNode: Int = 0
     var maxRetriesOnMoveExtents: Int = 0
     try {
-<<<<<<< HEAD
-      isAsyncParam = parameters.getOrElse(KustoSinkOptions.KUSTO_WRITE_ENABLE_ASYNC, "false")
-      isAsync = parameters.getOrElse(KustoSinkOptions.KUSTO_WRITE_ENABLE_ASYNC, "false").trim.toBoolean
-      pollingOnDriver = parameters.getOrElse(KustoSinkOptions.KUSTO_POLLING_ON_DRIVER, "false").trim.toBoolean
-=======
->>>>>>> 400df000
       tableCreationParam = parameters.get(KustoSinkOptions.KUSTO_TABLE_CREATE_OPTIONS)
       tableCreation = if (tableCreationParam.isEmpty) SinkTableCreationMode.FailIfNotExist else SinkTableCreationMode.withName(tableCreationParam.get)
     } catch {
@@ -307,7 +296,7 @@
       throw new InvalidParameterException("tempTableName can't be used with CreateIfNotExist or Queued write mode.")
     }
     isAsync = parameters.getOrElse(KustoSinkOptions.KUSTO_WRITE_ENABLE_ASYNC, "false").trim.toBoolean
-    val pollingOnDriver = parameters.getOrElse(KustoSinkOptions.KUSTO_POLLING_ON_DRIVER, "true").trim.toBoolean
+    val pollingOnDriver = parameters.getOrElse(KustoSinkOptions.KUSTO_POLLING_ON_DRIVER, "false").trim.toBoolean
 
     batchLimit = parameters.getOrElse(KustoSinkOptions.KUSTO_CLIENT_BATCHING_LIMIT, DefaultBatchingLimit.toString)
       .trim.toInt
@@ -350,23 +339,19 @@
       throw new InvalidParameterException("KUSTO_TABLE parameter is missing. Must provide a destination table name")
     }
 
-<<<<<<< HEAD
+    val tempTableLog = if (writeOptions.userTempTableName.isDefined) {
+      s", userTempTableName: ${userTempTableName.get}"
+    } else {
+      ""
+    }
+
     logInfo("parseSinkParameters", s"Parsed write options for sink: {'table': '${sourceParameters.
       kustoCoordinates.table}', 'timeout': '${writeOptions.timeout}, 'async': ${writeOptions.isAsync}, " +
-=======
-    val tempTableLog = if (writeOptions.userTempTableName.isDefined) {
-      s", userTempTableName: ${userTempTableName.get}"
-    } else {
-      ""
-    }
-
-    logInfo("parseSinkParameters", s"Parsed write options for sink: {'timeout': '${writeOptions.timeout}, 'async': ${writeOptions.isAsync}, " +
->>>>>>> 400df000
       s"'tableCreationMode': ${writeOptions.tableCreateOptions}, 'writeLimit': ${writeOptions.writeResultLimit}, 'batchLimit': ${writeOptions.batchLimit}" +
       s", 'timeout': ${writeOptions.timeout}, 'timezone': ${writeOptions.timeZone}, " +
       s"'ingestionProperties': $ingestionPropertiesAsJson, 'requestId': '${sourceParameters.requestId}', 'pollingOnDriver': ${writeOptions.pollingOnDriver}," +
       s"'maxRetriesOnMoveExtents':$maxRetriesOnMoveExtents, 'minimalExtentsCountForSplitMergePerNode':$minimalExtentsCountForSplitMergePerNode, " +
-      s"'adjustSchema': $adjustSchema, 'autoCleanupTime': $autoCleanupTime${tempTableLog}")
+      s"'adjustSchema': $adjustSchema, 'autoCleanupTime': $autoCleanupTime}$tempTableLog")
 
     SinkParameters(writeOptions, sourceParameters)
   }
