--- conflicted
+++ resolved
@@ -3,17 +3,14 @@
 import com.microsoft.azure.kusto.data.exceptions.{DataClientException, DataServiceException}
 import com.microsoft.azure.kusto.data.{Client, ClientRequestProperties, KustoResultSetTable}
 import com.microsoft.kusto.spark.authentication._
-import com.microsoft.kusto.spark.common.KustoDebugOptions.KUSTO_MAXIMAL_EXTENTS_COUNT_FOR_SPLIT_MERGE_PER_NODE
 import com.microsoft.kusto.spark.common.{KustoCoordinates, KustoDebugOptions}
-import com.microsoft.kusto.spark.datasink.KustoSinkOptions._
-import com.microsoft.kusto.spark.datasink.SinkTableCreationMode.CreateIfNotExist
-import com.microsoft.kusto.spark.datasink.{SinkTableCreationMode, _}
+import com.microsoft.kusto.spark.datasink.SinkTableCreationMode.SinkTableCreationMode
+import com.microsoft.kusto.spark.datasink._
 import com.microsoft.kusto.spark.datasource.ReadMode.ReadMode
 import com.microsoft.kusto.spark.datasource._
 import com.microsoft.kusto.spark.exceptions.{FailedOperationException, TimeoutAwaitingPendingOperationException}
 import com.microsoft.kusto.spark.utils.CslCommandsGenerator._
-import com.microsoft.kusto.spark.utils.KustoConstants.{DefaultBatchingLimit, DefaultExtentsCountForSplitMergePerNode, DefaultMaxRetriesOnMoveExtents}
-import com.microsoft.kusto.spark.utils.KustoQueryUtils.simplifyName
+import com.microsoft.kusto.spark.utils.KustoConstants.{DefaultBatchingLimit, DefaultExtentsCountForSplitMergePerNode, DefaultMaxRetriesOnMoveExtents, TempIngestionTablePrefix}
 import com.microsoft.kusto.spark.utils.{KustoConstants => KCONST}
 import io.github.resilience4j.retry.{Retry, RetryConfig}
 import io.vavr.CheckedFunction0
@@ -34,10 +31,8 @@
 import scala.concurrent.ExecutionContext.Implicits.global
 import scala.concurrent.duration._
 import scala.concurrent.{Await, Future}
-import scala.util.{Failure, Success, Try}
 
 object KustoDataSourceUtils {
-<<<<<<< HEAD
   def getDedupTagsPrefix(requestId: String, batchId: String) = s"${requestId}_$batchId"
 
   def generateTempTableName(appName: String, destinationTableName: String, requestId:String,
@@ -49,11 +44,56 @@
       KustoQueryUtils.simplifyName(TempIngestionTablePrefix +
         appName + "_" + destinationTableName + batchIdAsString + "_" + requestId)
     }
-=======
+  }
+
+  def getReadParameters(parameters: Map[String, String], sqlContext: SQLContext): KustoReadOptions = {
+    val requestedPartitions = parameters.get(KustoDebugOptions.KUSTO_NUM_PARTITIONS)
+    val partitioningMode = parameters.get(KustoDebugOptions.KUSTO_READ_PARTITION_MODE)
+    val numPartitions = setNumPartitions(sqlContext, requestedPartitions, partitioningMode)
+    val shouldCompressOnExport = parameters.getOrElse(KustoDebugOptions.KUSTO_DBG_BLOB_COMPRESS_ON_EXPORT, "true").trim.toBoolean
+    // Set default export split limit as 1GB, maximal allowed
+    val exportSplitLimitMb = parameters.getOrElse(KustoDebugOptions.KUSTO_DBG_BLOB_FILE_SIZE_LIMIT_MB, "1024").trim.toInt
+
+    val readModeOption = parameters.get(KustoSourceOptions.KUSTO_READ_MODE)
+    val readMode: Option[ReadMode] = if (readModeOption.isDefined) {
+      Some(ReadMode.withName(readModeOption.get))
+    } else {
+      None
+    }
+    val distributedReadModeTransientCacheEnabled = parameters.getOrElse(KustoSourceOptions.KUSTO_DISTRIBUTED_READ_MODE_TRANSIENT_CACHE, "false").trim.toBoolean
+    val queryFilterPushDown = parameters.get(KustoSourceOptions.KUSTO_QUERY_FILTER_PUSH_DOWN).map(s => s.trim.toBoolean)
+    val partitionColumn = parameters.get(KustoDebugOptions.KUSTO_PARTITION_COLUMN)
+    val partitionOptions = PartitionOptions(numPartitions, partitionColumn, partitioningMode)
+    KustoReadOptions(readMode, shouldCompressOnExport, exportSplitLimitMb, partitionOptions, distributedReadModeTransientCacheEnabled, queryFilterPushDown)
+  }
+
+
+  private def setNumPartitions(sqlContext: SQLContext, requestedNumPartitions: Option[String], partitioningMode: Option[String]): Int = {
+    if (requestedNumPartitions.isDefined) requestedNumPartitions.get.toInt else {
+      partitioningMode match {
+        case Some("hash") => sqlContext.getConf("spark.sql.shuffle.partitions", "10").toInt
+        // In "auto" mode we don't explicitly partition the data:
+        // The data is exported and split to multiple files if required by Kusto 'export' command
+        // The data is then read from the base directory for parquet files and partitioned by the parquet data source
+        case _ => 1
+      }
+    }
+  }
+
+  private val klog = Logger.getLogger("KustoConnector")
+
   val DefaultMicrosoftTenant = "microsoft.com"
   val NewLine: String = sys.props("line.separator")
+  var ReadInitialMaxWaitTime: FiniteDuration = 4 seconds
+  var ReadMaxWaitTime: FiniteDuration = 30 seconds
+  var WriteInitialMaxWaitTime: FiniteDuration = 2 seconds
+  var WriteMaxWaitTime: FiniteDuration = 10 seconds
+
   val input: InputStream = getClass.getClassLoader.getResourceAsStream("spark.kusto.properties")
   val props = new Properties()
+  props.load(input)
+  var Version: String = props.getProperty("application.version")
+  var clientName = s"Kusto.Spark.Connector:$Version"
   val IngestPrefix: String = props.getProperty("ingestPrefix", "ingest-")
   val EnginePrefix: String = props.getProperty("enginePrefix", "https://")
   val DefaultDomainPostfix: String = props.getProperty("defaultDomainPostfix", "core.windows.net")
@@ -62,56 +102,7 @@
   val PlayFabClustersProxy: String = props.getProperty("playFabProxy", "https://insights.playfab.com")
   val AriaClustersAlias: String = "Aria proxy"
   val PlayFabClustersAlias: String = "PlayFab proxy"
-  props.load(input)
-  private val klog = Logger.getLogger("KustoConnector")
-  var ReadInitialMaxWaitTime: FiniteDuration = 4 seconds
-  var ReadMaxWaitTime: FiniteDuration = 30 seconds
-  var WriteInitialMaxWaitTime: FiniteDuration = 2 seconds
-  var WriteMaxWaitTime: FiniteDuration = 10 seconds
-  var Version: String = props.getProperty("application.version")
-  var clientName = s"Kusto.Spark.Connector:$Version"
   var loggingLevel: Level = Level.INFO
-
-  def generateTempTableName(appName: String, destinationTableName: String, requestId: String,
-                            batchIdAsString: String, maybeUserTempTable: Option[String]): String = {
-
-    maybeUserTempTable.getOrElse(
-      simplifyName(s"${KustoConstants.TempIngestionTablePrefix}${appName}_$destinationTableName${batchIdAsString}_$requestId"))
->>>>>>> 7a4c27c8
-  }
-
-  def getReadParameters(parameters: Map[String, String], sqlContext: SQLContext): KustoReadOptions = {
-    val requestedPartitions = parameters.get(KustoDebugOptions.KUSTO_NUM_PARTITIONS)
-    val partitioningMode = parameters.get(KustoDebugOptions.KUSTO_READ_PARTITION_MODE)
-    val numPartitions = setNumPartitions(sqlContext, requestedPartitions, partitioningMode)
-    val shouldCompressOnExport = parameters.getOrElse(KustoDebugOptions.KUSTO_DBG_BLOB_COMPRESS_ON_EXPORT, "true").trim.toBoolean
-    // Set default export split limit as 1GB, maximal allowed
-    val exportSplitLimitMb = parameters.getOrElse(KustoDebugOptions.KUSTO_DBG_BLOB_FILE_SIZE_LIMIT_MB, "1024").trim.toInt
-
-    val readModeOption = parameters.get(KustoSourceOptions.KUSTO_READ_MODE)
-    val readMode: Option[ReadMode] = if (readModeOption.isDefined) {
-      Some(ReadMode.withName(readModeOption.get))
-    } else {
-      None
-    }
-    val distributedReadModeTransientCacheEnabled = parameters.getOrElse(KustoSourceOptions.KUSTO_DISTRIBUTED_READ_MODE_TRANSIENT_CACHE, "false").trim.toBoolean
-    val queryFilterPushDown = parameters.get(KustoSourceOptions.KUSTO_QUERY_FILTER_PUSH_DOWN).map(s => s.trim.toBoolean)
-    val partitionColumn = parameters.get(KustoDebugOptions.KUSTO_PARTITION_COLUMN)
-    val partitionOptions = PartitionOptions(numPartitions, partitionColumn, partitioningMode)
-    KustoReadOptions(readMode, shouldCompressOnExport, exportSplitLimitMb, partitionOptions, distributedReadModeTransientCacheEnabled, queryFilterPushDown)
-  }
-
-  private def setNumPartitions(sqlContext: SQLContext, requestedNumPartitions: Option[String], partitioningMode: Option[String]): Int = {
-    if (requestedNumPartitions.isDefined) requestedNumPartitions.get.toInt else {
-      partitioningMode match {
-        case Some("hash") => sqlContext.getConf("spark.sql.shuffle.partitions", "10").toInt
-        // In "auto" mode we don't explicitly partition the data:
-        // The data is exported and split to multiple files if required by Kusto 'export' command
-        // The data is then read from the base directory for parquet files and partitioned by the parquet data source
-        case _ => 1
-      }
-    }
-  }
 
   def setLoggingLevel(level: String): Unit = {
     setLoggingLevel(Level.toLevel(level))
@@ -126,113 +117,40 @@
     loggingLevel
   }
 
-  def parseSinkParameters(parameters: Map[String, String], mode: SaveMode = SaveMode.Append): SinkParameters = {
-    if (mode != SaveMode.Append) {
-      throw new InvalidParameterException("Kusto data source supports only 'Append' mode, " +
-        s"'$mode' directive is invalid. Please use df.write.mode(SaveMode.Append)..")
-    }
-    // Parse WriteOptions
-    val tableCreation = parseEnumerationOption(parameters.get(KUSTO_TABLE_CREATE_OPTIONS),
-      SinkTableCreationMode.FailIfNotExist
-      , "SinkTableCreationMode", SinkTableCreationMode
-    )
-    val writeModeParam = parseEnumerationOption(parameters.get(KUSTO_WRITE_MODE),
-      WriteMode.Transactional
-      , "WriteMode", WriteMode
-    )
-    val isTransactionalMode = WriteMode.Transactional == writeModeParam
-    val maybeUserTempTableName = parameters.get(KustoSinkOptions.KUSTO_TEMP_TABLE_NAME)
-    if (maybeUserTempTableName.isDefined && tableCreation == CreateIfNotExist || !isTransactionalMode) {
-      throw new InvalidParameterException("tempTableName can't be used with CreateIfNotExist or Queued write mode.")
-    }
-    val isAsync = parameters.getOrElse(KUSTO_WRITE_ENABLE_ASYNC, "false").trim.toBoolean
-    val pollingOnDriver = parameters.getOrElse(KUSTO_POLLING_ON_DRIVER, "false").trim.toBoolean
-    val batchLimit = parameters.getOrElse(KUSTO_CLIENT_BATCHING_LIMIT, DefaultBatchingLimit.toString)
-      .trim.toInt
-    val minimalExtentsCountForSplitMergePerNode = parameters.getOrElse(KUSTO_MAXIMAL_EXTENTS_COUNT_FOR_SPLIT_MERGE_PER_NODE,
-      DefaultExtentsCountForSplitMergePerNode.toString).trim.toInt
-    val maxRetriesOnMoveExtents = parameters.getOrElse(KustoDebugOptions.KUSTO_MAX_RETRIES_ON_MOVE_EXTENTS,
-      DefaultMaxRetriesOnMoveExtents.toString).trim.toInt
-    val adjustSchema = parseEnumerationOption(parameters.get(KUSTO_ADJUST_SCHEMA),
-      SchemaAdjustmentMode.NoAdjustment, "SchemaAdjustmentMode", SchemaAdjustmentMode)
-    val timeout = new FiniteDuration(parameters.getOrElse(KUSTO_TIMEOUT_LIMIT, KCONST
-      .DefaultWaitingIntervalLongRunning).toInt, SECONDS)
-    val autoCleanupTime = new FiniteDuration(parameters.getOrElse(KUSTO_STAGING_RESOURCE_AUTO_CLEANUP_TIMEOUT, KCONST
-      .DefaultCleaningInterval).toInt, SECONDS)
-    val ingestionPropertiesAsJson = parameters.get(KUSTO_SPARK_INGESTION_PROPERTIES_JSON)
-    val sourceParameters = parseSourceParameters(parameters, allowProxy = false)
-
-    val writeOptions = WriteOptions(
-      pollingOnDriver = pollingOnDriver,
-      tableCreateOptions = tableCreation,
-      isAsync = isAsync,
-      writeResultLimit = parameters.getOrElse(KustoSinkOptions.KUSTO_WRITE_RESULT_LIMIT, "1"),
-      timeZone = parameters.getOrElse(DateTimeUtils.TIMEZONE_OPTION, "UTC"),
-      timeout=timeout,
-      maybeSparkIngestionProperties = ingestionPropertiesAsJson,
-      batchLimit = batchLimit,
-      requestId = sourceParameters.requestId,
-      autoCleanupTime = autoCleanupTime,
-      maxRetriesOnMoveExtents = maxRetriesOnMoveExtents,
-      minimalExtentsCountForSplitMerge = minimalExtentsCountForSplitMergePerNode,
-      adjustSchema = adjustSchema,
-      isTransactionalMode = isTransactionalMode,
-      maybeUserTempTableName = maybeUserTempTableName
-    )
-
-    if (sourceParameters.kustoCoordinates.table.isEmpty) {
-      throw new InvalidParameterException("KUSTO_TABLE parameter is missing. Must provide a destination table name")
-    }
-    val tempTableLog = writeOptions.maybeUserTempTableName.map(uttn => s", userTempTableName: $uttn").getOrElse("")
-    logInfo("parseSinkParameters", s"Parsed write options for sink: {'table': '${
-      sourceParameters.
-        kustoCoordinates.table
-    }', 'timeout': '${writeOptions.timeout}, 'async': ${writeOptions.isAsync}, " +
-      s"'tableCreationMode': ${writeOptions.tableCreateOptions}, 'writeLimit': ${writeOptions.writeResultLimit}, 'batchLimit': ${writeOptions.batchLimit}" +
-      s", 'timeout': ${writeOptions.timeout}, 'timezone': ${writeOptions.timeZone}, " +
-      s"'ingestionProperties': $ingestionPropertiesAsJson, 'requestId': '${sourceParameters.requestId}', 'pollingOnDriver': ${writeOptions.pollingOnDriver}," +
-      s"'maxRetriesOnMoveExtents':$maxRetriesOnMoveExtents, 'minimalExtentsCountForSplitMergePerNode':$minimalExtentsCountForSplitMergePerNode, " +
-      s"'adjustSchema': $adjustSchema, 'autoCleanupTime': $autoCleanupTime$tempTableLog}")
-    SinkParameters(writeOptions, sourceParameters)
-  }
-
   private[kusto] def logInfo(reporter: String, message: String): Unit = {
     klog.info(s"$reporter: $message")
   }
 
-  def parseSourceParameters(parameters: Map[String, String], allowProxy: Boolean): SourceParameters = {
-    // Parse KustoTableCoordinates - these are mandatory options
-    val database = parameters.get(KustoSourceOptions.KUSTO_DATABASE)
-    val cluster = parameters.get(KustoSourceOptions.KUSTO_CLUSTER)
-
-    if (database.isEmpty) {
-      throw new InvalidParameterException("KUSTO_DATABASE parameter is missing. Must provide a destination database name")
-    }
-
-    if (cluster.isEmpty) {
-      throw new InvalidParameterException("KUSTO_CLUSTER parameter is missing. Must provide a destination cluster name")
-    }
-
-    var alias = cluster
-    var clusterUrl = cluster
-    try {
-      alias = Some(getClusterNameFromUrlIfNeeded(cluster.get.toLowerCase()))
-      clusterUrl = Some(getEngineUrlFromAliasIfNeeded(cluster.get.toLowerCase()))
-    } catch {
-      case e: Exception =>
-        if (!allowProxy) {
-          throw e
-        }
-    }
-    val table = parameters.get(KustoSinkOptions.KUSTO_TABLE)
-    val requestId: String = parameters.getOrElse(KustoSinkOptions.KUSTO_REQUEST_ID, UUID.randomUUID().toString)
-    val clientRequestProperties = getClientRequestProperties(parameters, requestId)
-
-    val (authentication, keyVaultAuthentication) = parseAuthentication(parameters, clusterUrl.get)
-
-    val ingestionUri = parameters.get(KustoSinkOptions.KUSTO_INGESTION_URI)
-    SourceParameters(authentication, KustoCoordinates(clusterUrl.get, alias.get, database.get, table, ingestionUri),
-      keyVaultAuthentication, requestId, clientRequestProperties)
+  private[kusto] def logWarn(reporter: String, message: String): Unit = {
+    klog.warn(s"$reporter: $message")
+  }
+
+  private[kusto] def logError(reporter: String, message: String): Unit = {
+    klog.error(s"$reporter: $message")
+  }
+
+  private[kusto] def logFatal(reporter: String, message: String): Unit = {
+    klog.fatal(s"$reporter: $message")
+  }
+
+  private[kusto] def logDebug(reporter: String, message: String): Unit = {
+    klog.debug(s"$reporter: $message")
+  }
+
+  private[kusto] def extractSchemaFromResultTable(result: Iterable[JSONObject]): String = {
+
+    val tableSchemaBuilder = new StringJoiner(",")
+
+    for (row <- result) {
+      // Each row contains {Name, CslType, Type}, converted to (Name:CslType) pairs
+      tableSchemaBuilder.add(s"['${row.getString("Name")}']:${row.getString("CslType")}")
+    }
+
+    tableSchemaBuilder.toString
+  }
+
+  private[kusto] def getSchema(database: String, query: String, client: ExtendedKustoClient, clientRequestProperties: Option[ClientRequestProperties]): KustoSchema = {
+    KustoResponseDeserializer(client.executeEngine(database, query, clientRequestProperties.orNull).getPrimaryResults).getSchema
   }
 
   private def parseAuthentication(parameters: Map[String, String], clusterUrl: String) = {
@@ -311,7 +229,6 @@
     (authentication, keyVaultAuthentication)
   }
 
-<<<<<<< HEAD
   def parseSourceParameters(parameters: Map[String, String], allowProxy: Boolean): SourceParameters = {
     // Parse KustoTableCoordinates - these are mandatory options
     val database = parameters.get(KustoSourceOptions.KUSTO_DATABASE)
@@ -456,19 +373,19 @@
     retry.executeCheckedSupplier(f)
   }
 
-=======
->>>>>>> 7a4c27c8
   def getClientRequestProperties(parameters: Map[String, String], requestId: String): ClientRequestProperties = {
-    val maybeCrp = parameters.get(KustoSourceOptions.KUSTO_CLIENT_REQUEST_PROPERTIES_JSON)
-    val crp = maybeCrp match {
-      case Some(crpValue) => ClientRequestProperties.fromString(crpValue)
-      case None => new ClientRequestProperties
-    }
+    val crpOption = parameters.get(KustoSourceOptions.KUSTO_CLIENT_REQUEST_PROPERTIES_JSON)
+
+    val crp = if (crpOption.isDefined) {
+      ClientRequestProperties.fromString(crpOption.get)
+    } else {
+      new ClientRequestProperties
+    }
+
     crp.setClientRequestId(requestId)
     crp
   }
 
-<<<<<<< HEAD
   private[kusto] def reportExceptionAndThrow(
                                               reporter: String,
                                               exception: Throwable,
@@ -492,8 +409,6 @@
     logWarn(reporter, s"caught exception $whatFailed$clusterDesc$databaseDesc$tableDesc$requestIdDesc, exception ignored.${NewLine}EXCEPTION: ${ExceptionUtils.getStackTrace(exception)}")
   }
 
-=======
->>>>>>> 7a4c27c8
   private[kusto] def getClusterNameFromUrlIfNeeded(cluster: String): String = {
     if (cluster.equals(AriaClustersProxy)) {
       AriaClustersAlias
@@ -531,111 +446,6 @@
       val uriBuilder = new URIBuilder()
       uriBuilder.setScheme("https").setHost(s"$cluster.kusto.windows.net").toString
     }
-  }
-
-  private[kusto] def parseEnumerationOption[T <: Enumeration](maybePropertyValue: Option[String],
-                                                              defaultValue:T#Value,
-                                                              propertyName: String,
-                                                              enumeration: T): T#Value = {
-    maybePropertyValue match {
-      case Some(propertyValue) => Try(enumeration.withName(propertyValue)) match {
-        case Success(enumValue) => enumValue
-        case Failure(_: NoSuchElementException) =>
-          throw new InvalidParameterException(s"No such $propertyName option: '${maybePropertyValue}'")
-        case Failure(ex:Throwable) =>
-          throw new InvalidParameterException(s"No such $propertyName option: '${maybePropertyValue}' " +
-            s"with exception ${ex.getMessage}")
-      }
-      case None => defaultValue
-    }
-  }
-
-  def retryFunction[T](func: () => T, retryConfig: RetryConfig, retryName: String): T = {
-    val retry = Retry.of(retryName, retryConfig)
-    val f: CheckedFunction0[T] = new CheckedFunction0[T]() {
-      override def apply(): T = func()
-    }
-    retry.executeCheckedSupplier(f)
-  }
-
-  def verifyAsyncCommandCompletion(client: Client,
-                                   database: String,
-                                   commandResult: KustoResultSetTable,
-                                   samplePeriod: FiniteDuration = KCONST.DefaultPeriodicSamplePeriod,
-                                   timeOut: FiniteDuration,
-                                   doingWhat: String,
-                                   loggerName: String,
-                                   requestId: String): Option[KustoResultSetTable] = {
-    commandResult.next()
-    val operationId = commandResult.getString(0)
-    val operationsShowCommand = CslCommandsGenerator.generateOperationsShowCommand(operationId)
-    val sampleInMillis = samplePeriod.toMillis.toInt
-    val timeoutInMillis = timeOut.toMillis
-    val delayPeriodBetweenCalls = if (sampleInMillis < 1) 1 else sampleInMillis
-
-    val stateCol = "State"
-    val statusCol = "Status"
-    val statusCheck: () => Option[KustoResultSetTable] = () => {
-      try {
-        Some(client.execute(database, operationsShowCommand).getPrimaryResults)
-      }
-      catch {
-        case e: DataServiceException =>
-          if (e.isPermanent) {
-            val message = s"Couldn't monitor the progress of the $doingWhat on requestId: $requestId operation from the service, you may track" +
-              s" it using the command '$operationsShowCommand'."
-            logError("verifyAsyncCommandCompletion", message)
-            throw new Exception(message, e)
-          }
-          logWarn("verifyAsyncCommandCompletion", "Failed transiently to retrieve export status, trying again in a few seconds")
-          None
-        case _: DataClientException => None
-      }
-    }
-    var lastResponse: Option[KustoResultSetTable] = None
-    val task = doWhile[Option[KustoResultSetTable]](
-      func = statusCheck,
-      delayBeforeStart = 0, delayBeforeEach = delayPeriodBetweenCalls,
-      doWhileCondition = (result: Option[KustoResultSetTable]) => {
-        val inProgress = result.isEmpty || (result.get.next() && result.get.getString(stateCol) == "InProgress")
-        if (inProgress) {
-          logDebug(loggerName, s"Async operation $doingWhat on requestId $requestId, is in status 'InProgress'," +
-            "polling status again in a few seconds")
-        }
-        inProgress
-      },
-      finalWork = (result: Option[KustoResultSetTable]) => {
-        lastResponse = result
-      }, maxWaitTimeBetweenCallsMillis = ReadInitialMaxWaitTime.toMillis.toInt,
-      ReadMaxWaitTime.toMillis.toInt
-    )
-
-    var success = true
-    if (timeOut < FiniteDuration.apply(0, SECONDS)) {
-      task.await()
-    } else {
-      if (!task.await(timeoutInMillis, TimeUnit.MILLISECONDS)) {
-        // Timed out
-        success = false
-      }
-    }
-
-    if (lastResponse.isEmpty || lastResponse.get.getString(stateCol) != "Completed") {
-      throw new FailedOperationException(
-        s"Failed to execute Kusto operation with OperationId '$operationId', State: '${lastResponse.get.getString(stateCol)}'," +
-          s" Status: '${lastResponse.get.getString(statusCol)}'",
-        lastResponse
-      )
-    }
-
-    if (!success) {
-      throw new TimeoutAwaitingPendingOperationException(s"Timed out while waiting for operation with OperationId '$operationId'")
-    }
-    lastResponse
-  }
-
-  private[kusto] def logDebug(reporter: String, message: String): Unit = {
-    klog.debug(s"$reporter: $message")
   }
 
   /**
@@ -696,55 +506,81 @@
     latch
   }
 
-  private[kusto] def logFatal(reporter: String, message: String): Unit = {
-    klog.fatal(s"$reporter: $message")
-  }
-
-  private[kusto] def extractSchemaFromResultTable(result: Iterable[JSONObject]): String = {
-
-    val tableSchemaBuilder = new StringJoiner(",")
-
-    for (row <- result) {
-      // Each row contains {Name, CslType, Type}, converted to (Name:CslType) pairs
-      tableSchemaBuilder.add(s"['${row.getString("Name")}']:${row.getString("CslType")}")
-    }
-
-    tableSchemaBuilder.toString
-  }
-
-  private[kusto] def getSchema(database: String, query: String, client: ExtendedKustoClient, clientRequestProperties: Option[ClientRequestProperties]): KustoSchema = {
-    KustoResponseDeserializer(client.executeEngine(database, query, clientRequestProperties.orNull).getPrimaryResults).getSchema
-  }
-
-  private[kusto] def reportExceptionAndThrow(
-                                              reporter: String,
-                                              exception: Exception,
-                                              doingWhat: String = "",
-                                              cluster: String = "",
-                                              database: String = "",
-                                              table: String = "",
-                                              requestId: String = "",
-                                              shouldNotThrow: Boolean = false): Unit = {
-    val whatFailed = if (doingWhat.isEmpty) "" else s"when $doingWhat"
-    val clusterDesc = if (cluster.isEmpty) "" else s", cluster: '$cluster' "
-    val databaseDesc = if (database.isEmpty) "" else s", database: '$database'"
-    val tableDesc = if (table.isEmpty) "" else s", table: '$table'"
-    val requestIdDesc = if (requestId.isEmpty) "" else s", requestId: '$requestId'"
-
-    if (!shouldNotThrow) {
-      logError(reporter, s"caught exception $whatFailed$clusterDesc$databaseDesc$tableDesc$requestIdDesc.${NewLine}EXCEPTION: ${ExceptionUtils.getStackTrace(exception)}")
-      throw exception
-    }
-
-    logWarn(reporter, s"caught exception $whatFailed$clusterDesc$databaseDesc$tableDesc$requestIdDesc, exception ignored.${NewLine}EXCEPTION: ${ExceptionUtils.getStackTrace(exception)}")
-  }
-
-  private[kusto] def logWarn(reporter: String, message: String): Unit = {
-    klog.warn(s"$reporter: $message")
-  }
-
-  private[kusto] def logError(reporter: String, message: String): Unit = {
-    klog.error(s"$reporter: $message")
+  def verifyAsyncCommandCompletion(client: Client,
+                                   database: String,
+                                   commandResult: KustoResultSetTable,
+                                   samplePeriod: FiniteDuration = KCONST.DefaultPeriodicSamplePeriod,
+                                   timeOut: FiniteDuration,
+                                   doingWhat: String,
+                                   loggerName: String,
+                                   requestId: String): Option[KustoResultSetTable] = {
+    commandResult.next()
+    val operationId = commandResult.getString(0)
+    val operationsShowCommand = CslCommandsGenerator.generateOperationsShowCommand(operationId)
+    val sampleInMillis = samplePeriod.toMillis.toInt
+    val timeoutInMillis = timeOut.toMillis
+    val delayPeriodBetweenCalls = if (sampleInMillis < 1) 1 else sampleInMillis
+
+    val stateCol = "State"
+    val statusCol = "Status"
+    val statusCheck: () => Option[KustoResultSetTable] = () => {
+      try {
+        Some(client.execute(database, operationsShowCommand).getPrimaryResults)
+      }
+      catch {
+        case e: DataServiceException =>
+          if (e.isPermanent) {
+            val message = s"Couldn't monitor the progress of the $doingWhat on requestId: $requestId operation from the service, you may track" +
+              s" it using the command '$operationsShowCommand'."
+            logError("verifyAsyncCommandCompletion", message)
+            throw new Exception(message, e)
+          }
+          logWarn("verifyAsyncCommandCompletion", "Failed transiently to retrieve export status, trying again in a few seconds")
+          None
+        case _: DataClientException => None
+      }
+    }
+    var lastResponse: Option[KustoResultSetTable] = None
+    val task = doWhile[Option[KustoResultSetTable]](
+      func = statusCheck,
+      delayBeforeStart = 0, delayBeforeEach = delayPeriodBetweenCalls,
+      doWhileCondition = (result: Option[KustoResultSetTable]) => {
+        val inProgress = result.isEmpty || (result.get.next() && result.get.getString(stateCol) == "InProgress")
+        if (inProgress) {
+          logDebug(loggerName, s"Async operation $doingWhat on requestId $requestId, is in status 'InProgress'," +
+            "polling status again in a few seconds")
+        }
+        inProgress
+      },
+      finalWork = (result: Option[KustoResultSetTable]) => {
+        lastResponse = result
+      }, maxWaitTimeBetweenCallsMillis = ReadInitialMaxWaitTime.toMillis.toInt,
+      ReadMaxWaitTime.toMillis.toInt
+    )
+
+    var success = true
+    if (timeOut < FiniteDuration.apply(0, SECONDS)) {
+      task.await()
+    } else {
+      if (!task.await(timeoutInMillis, TimeUnit.MILLISECONDS)) {
+        // Timed out
+        success = false
+      }
+    }
+
+    if (lastResponse.isEmpty || lastResponse.get.getString(stateCol) != "Completed") {
+      throw new FailedOperationException(
+        s"Failed to execute Kusto operation with OperationId '$operationId', State: '${lastResponse.get.getString(stateCol)}'," +
+          s" Status: '${lastResponse.get.getString(statusCol)}'",
+        lastResponse
+      )
+    }
+
+    if (!success) {
+      throw new TimeoutAwaitingPendingOperationException(s"Timed out while waiting for operation with OperationId '$operationId'")
+    }
+
+    lastResponse
   }
 
   private[kusto] def mergeKeyVaultAndOptionsAuthentication(paramsFromKeyVault: AadApplicationAuthentication,
@@ -834,15 +670,5 @@
     } else {
       estimatedCount
     }
-<<<<<<< HEAD
-=======
-    count
->>>>>>> 7a4c27c8
-  }
-
-  case class SinkParameters(writeOptions: WriteOptions, sourceParametersResults: SourceParameters)
-
-  case class SourceParameters(authenticationParameters: KustoAuthentication, kustoCoordinates: KustoCoordinates,
-                              keyVaultAuth: Option[KeyVaultAuthentication], requestId: String,
-                              clientRequestProperties: ClientRequestProperties)
+  }
 }