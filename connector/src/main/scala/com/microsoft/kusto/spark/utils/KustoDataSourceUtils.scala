--- conflicted
+++ resolved
@@ -351,11 +351,7 @@
       s", 'timeout': ${writeOptions.timeout}, 'timezone': ${writeOptions.timeZone}, " +
       s"'ingestionProperties': $ingestionPropertiesAsJson, 'requestId': '${sourceParameters.requestId}', 'pollingOnDriver': ${writeOptions.pollingOnDriver}," +
       s"'maxRetriesOnMoveExtents':$maxRetriesOnMoveExtents, 'minimalExtentsCountForSplitMergePerNode':$minimalExtentsCountForSplitMergePerNode, " +
-<<<<<<< HEAD
-      s"'adjustSchema': $adjustSchema, 'autoCleanupTime': $autoCleanupTime}$tempTableLog")
-=======
       s"'adjustSchema': $adjustSchema, 'autoCleanupTime': $autoCleanupTime$tempTableLog}")
->>>>>>> c2fc09d2
 
     SinkParameters(writeOptions, sourceParameters)
   }
