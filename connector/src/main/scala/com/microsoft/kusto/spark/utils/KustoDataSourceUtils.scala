--- conflicted
+++ resolved
@@ -199,11 +199,7 @@
     val clusterDesc = if (cluster.isEmpty) "" else s", cluster: '$cluster' "
     val databaseDesc = if (database.isEmpty) "" else s", database: '$database'"
     val tableDesc = if (table.isEmpty) "" else s", table: '$table'"
-<<<<<<< HEAD
-    logError(reporter, s"caught exception $whatFailed$clusterDesc$databaseDesc$tableDesc. Exception: ${exception.getMessage}")
-=======
     logError(reporter,s"caught exception $whatFailed$clusterDesc$databaseDesc$tableDesc.${NewLine}EXCEPTION MESSAGE: ${exception.getMessage}")
->>>>>>> f6851cf5
 
     if (!isLogDontThrow) throw exception
   }
@@ -303,15 +299,10 @@
   private[kusto] def parseSas(url: String): KustoStorageParameters = {
     val urlPattern: Regex = raw"(?:https://)?([^.]+).blob.core.windows.net/([^?]+)?(.+)".r
     url match {
-<<<<<<< HEAD
-      case urlPattern(storageAccountId, container, sasKey) => KustoStorageParameters(storageAccountId, sasKey, container, storageSecretIsAccountKey = false)
+      case urlPattern(storageAccountId, container, sasKey) => KustoStorageParameters(storageAccountId, sasKey, container, secretIsAccountKey = false)
       case _ => throw new InvalidParameterException(
         "SAS url couldn't be parsed. Should be https://<storage-account>.blob.core.windows.net/<container>?<SAS-Token>"
       )
-=======
-      case urlPattern(storageAccountId, container, sasKey) => KustoStorageParameters(storageAccountId, sasKey, container, secretIsAccountKey = false)
-      case _ => throw new InvalidParameterException("SAS url couldn't be parsed. Should be https://<storage-account>.blob.core.windows.net/<container>?<SAS-Token>")
->>>>>>> f6851cf5
     }
   }
 
@@ -360,11 +351,7 @@
       if (storageAccount.isEmpty || storageContainer.isEmpty || storageSecret.isEmpty) {
         val keyVaultParameters = KeyVaultUtils.getStorageParamsFromKeyVault(keyVaultAuthentication)
         // If KeyVault contains sas take it
-<<<<<<< HEAD
-        if (!keyVaultParameters.storageSecretIsAccountKey) {
-=======
         if(!keyVaultParameters.secretIsAccountKey) {
->>>>>>> f6851cf5
           keyVaultParameters
         } else {
           // Try combine
