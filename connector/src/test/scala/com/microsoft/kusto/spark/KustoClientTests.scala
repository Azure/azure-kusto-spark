package com.microsoft.kusto.spark

import java.util

import com.microsoft.azure.kusto.data.auth.ConnectionStringBuilder
import com.microsoft.azure.kusto.data.{Client, ClientRequestProperties, KustoOperationResult, KustoResultSetTable}
import com.microsoft.kusto.spark.common.KustoCoordinates
import com.microsoft.kusto.spark.datasink.{SparkIngestionProperties, WriteOptions}
import com.microsoft.kusto.spark.utils.CslCommandsGenerator.generateTempTableCreateCommand
import com.microsoft.kusto.spark.utils.KustoClient
import org.apache.spark.sql.types.{StringType, StructField, StructType}
import org.json.JSONObject
import org.junit.runner.RunWith
import org.mockito.Matchers.any
import org.mockito.Mockito.{mock, times, verify}
import org.scalatest.junit.JUnitRunner
import org.scalatest.{FlatSpec, Matchers}

import scala.collection.JavaConverters._

@RunWith(classOf[JUnitRunner])
<<<<<<< HEAD
class KustoClientTests extends FlatSpec with Matchers {

  class KustoClientStub(override val engineKcsb: ConnectionStringBuilder,
                        override val ingestKcsb: ConnectionStringBuilder,
                        override val clusterAlias: String,
                        var tagsToReturn: util.ArrayList[String]) extends KustoClient(engineKcsb, ingestKcsb,
    clusterAlias) {
=======
class KustoClientTests extends FlatSpec  with Matchers {
  val coords = KustoCoordinates("", "", "database", Some("table"))
  class KustoClientStub (override  val clusterAlias: String, override  val engineKcsb: ConnectionStringBuilder, override val ingestKcsb: ConnectionStringBuilder, var tagsToReturn: util.ArrayList[String]) extends KustoClient(clusterAlias, engineKcsb, ingestKcsb){
    override lazy val engineClient = mock(classOf[Client])
>>>>>>> 9c855b95
    override def fetchTableExtentsTags(database: String, table: String, crp: ClientRequestProperties)
    : KustoResultSetTable = {
      val response =
        s"""{"Tables":[{"TableName":"Table_0","Columns":[{"ColumnName":"Tags","DataType":"Object","ColumnType":"dynamic"}],
           "Rows":[[${if (tagsToReturn.isEmpty) "" else tagsToReturn.asScala.map(t => "\"" + t + "\"").asJava}]]}]}"""
      new KustoOperationResult(response, "v1").getPrimaryResults
    }
  }

  "IngestIfNotExists tags shouldIngest" should "return true if no extents given" in {
    val emptyTags = new util.ArrayList[String]
    val stubbedClient = new KustoClientStub(null, null, "", null)
    stubbedClient.tagsToReturn = emptyTags
    val props = new SparkIngestionProperties
    val shouldIngestWhenNoTags = stubbedClient.shouldIngestData(coords,
      Some(props.toString), tableExists = true, null)
    shouldIngestWhenNoTags shouldEqual true

    val tags = new util.ArrayList[String]
    tags.add("tag")
    stubbedClient.tagsToReturn = tags
<<<<<<< HEAD
    props.ingestIfNotExists = new util.ArrayList[String]() {
      {
        add("otherTag")
      }
    }
    val shouldIngestWhenNoOverlap = stubbedClient.shouldIngestData(KustoCoordinates("", "", "database", Some("table")),
=======
    props.ingestIfNotExists = new util.ArrayList[String](){{add("otherTag")}}
    val shouldIngestWhenNoOverlap = stubbedClient.shouldIngestData(coords,
>>>>>>> 9c855b95
      Some(props.toString), tableExists = true, null)
    shouldIngestWhenNoOverlap shouldEqual true

    tags.add("otherTag")
<<<<<<< HEAD
    val shouldIngestWhenOverlap = stubbedClient.shouldIngestData(KustoCoordinates("", "", "database", Some("table")),
=======
    val shouldIngestWhenOverlap = stubbedClient.shouldIngestData(coords,
>>>>>>> 9c855b95
      Some(props.toString), tableExists = true, null)
    shouldIngestWhenOverlap shouldEqual false
  }

  "initializeTablesBySchema" should "Not create table if queued mode" in {
    val tempTable = "temp"
    val stubbedClient = new KustoClientStub("", null, null, null)
    val struct = StructType(Array(StructField("colA", StringType, nullable = true)))
    stubbedClient.initializeTablesBySchema(coords, tempTable, struct,  Array(new JSONObject("""{"Type":"System.String",
      "CslType":"string", "Name":"name"}""")), WriteOptions(isTransactionalMode = false), null, true)
    verify(stubbedClient.engineClient, times(0)).execute(any(), any(), any())
  }
}<|MERGE_RESOLUTION|>--- conflicted
+++ resolved
@@ -1,12 +1,9 @@
 package com.microsoft.kusto.spark
-
-import java.util
 
 import com.microsoft.azure.kusto.data.auth.ConnectionStringBuilder
 import com.microsoft.azure.kusto.data.{Client, ClientRequestProperties, KustoOperationResult, KustoResultSetTable}
 import com.microsoft.kusto.spark.common.KustoCoordinates
 import com.microsoft.kusto.spark.datasink.{SparkIngestionProperties, WriteOptions}
-import com.microsoft.kusto.spark.utils.CslCommandsGenerator.generateTempTableCreateCommand
 import com.microsoft.kusto.spark.utils.KustoClient
 import org.apache.spark.sql.types.{StringType, StructField, StructType}
 import org.json.JSONObject
@@ -16,23 +13,18 @@
 import org.scalatest.junit.JUnitRunner
 import org.scalatest.{FlatSpec, Matchers}
 
+import java.util
 import scala.collection.JavaConverters._
 
 @RunWith(classOf[JUnitRunner])
-<<<<<<< HEAD
 class KustoClientTests extends FlatSpec with Matchers {
-
+  val coords = KustoCoordinates("", "", "database", Some("table"))
   class KustoClientStub(override val engineKcsb: ConnectionStringBuilder,
                         override val ingestKcsb: ConnectionStringBuilder,
                         override val clusterAlias: String,
                         var tagsToReturn: util.ArrayList[String]) extends KustoClient(engineKcsb, ingestKcsb,
     clusterAlias) {
-=======
-class KustoClientTests extends FlatSpec  with Matchers {
-  val coords = KustoCoordinates("", "", "database", Some("table"))
-  class KustoClientStub (override  val clusterAlias: String, override  val engineKcsb: ConnectionStringBuilder, override val ingestKcsb: ConnectionStringBuilder, var tagsToReturn: util.ArrayList[String]) extends KustoClient(clusterAlias, engineKcsb, ingestKcsb){
     override lazy val engineClient = mock(classOf[Client])
->>>>>>> 9c855b95
     override def fetchTableExtentsTags(database: String, table: String, crp: ClientRequestProperties)
     : KustoResultSetTable = {
       val response =
@@ -54,33 +46,20 @@
     val tags = new util.ArrayList[String]
     tags.add("tag")
     stubbedClient.tagsToReturn = tags
-<<<<<<< HEAD
-    props.ingestIfNotExists = new util.ArrayList[String]() {
-      {
-        add("otherTag")
-      }
-    }
-    val shouldIngestWhenNoOverlap = stubbedClient.shouldIngestData(KustoCoordinates("", "", "database", Some("table")),
-=======
     props.ingestIfNotExists = new util.ArrayList[String](){{add("otherTag")}}
     val shouldIngestWhenNoOverlap = stubbedClient.shouldIngestData(coords,
->>>>>>> 9c855b95
       Some(props.toString), tableExists = true, null)
     shouldIngestWhenNoOverlap shouldEqual true
 
     tags.add("otherTag")
-<<<<<<< HEAD
-    val shouldIngestWhenOverlap = stubbedClient.shouldIngestData(KustoCoordinates("", "", "database", Some("table")),
-=======
     val shouldIngestWhenOverlap = stubbedClient.shouldIngestData(coords,
->>>>>>> 9c855b95
       Some(props.toString), tableExists = true, null)
     shouldIngestWhenOverlap shouldEqual false
   }
 
   "initializeTablesBySchema" should "Not create table if queued mode" in {
     val tempTable = "temp"
-    val stubbedClient = new KustoClientStub("", null, null, null)
+    val stubbedClient = new KustoClientStub(null, null, "", null)
     val struct = StructType(Array(StructField("colA", StringType, nullable = true)))
     stubbedClient.initializeTablesBySchema(coords, tempTable, struct,  Array(new JSONObject("""{"Type":"System.String",
       "CslType":"string", "Name":"name"}""")), WriteOptions(isTransactionalMode = false), null, true)
