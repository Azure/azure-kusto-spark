--- conflicted
+++ resolved
@@ -52,12 +52,7 @@
     Thread.sleep(SLEEP_TIME_SEC * 1000) // Milliseconds
 
     extendedMockClientEmptyFail.executeDM _ expects(command, None, *) throws new DataServiceException(clusterAlias, "Cannot create temp storage", false)
-<<<<<<< HEAD
-    val emptyStorageContainerProvider = new ContainerProvider(extendedMockClientEmptyFail, clusterAlias, command,
-      ingestProviderEntryCreator, CACHE_EXPIRY_SEC)
-=======
     val emptyStorageContainerProvider = new ContainerProvider(extendedMockClientEmptyFail, clusterAlias, command,CACHE_EXPIRY_SEC)
->>>>>>> 2165bdcc
     val caught =
       intercept[DataServiceException] { // Result type: Assertion
         emptyStorageContainerProvider.getContainer
