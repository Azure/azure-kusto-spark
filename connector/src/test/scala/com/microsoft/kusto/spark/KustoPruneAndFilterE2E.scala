package com.microsoft.kusto.spark

import java.util.UUID
import java.util.concurrent.atomic.AtomicInteger

import com.microsoft.azure.kusto.data.{ClientFactory, ConnectionStringBuilder}
import com.microsoft.kusto.spark.common.KustoDebugOptions
import com.microsoft.kusto.spark.datasink.KustoSinkOptions
import com.microsoft.kusto.spark.datasource.{KustoSourceOptions, ReadMode}
import com.microsoft.kusto.spark.sql.extension.SparkExtension._
import com.microsoft.kusto.spark.utils.CslCommandsGenerator._
import com.microsoft.kusto.spark.utils.{KustoQueryUtils, KustoDataSourceUtils => KDSU}
import org.apache.spark.SparkContext
import org.apache.spark.sql.{Row, SQLContext, SaveMode, SparkSession}
import org.junit.runner.RunWith
import org.scalatest.junit.JUnitRunner
import org.scalatest.{BeforeAndAfterAll, FlatSpec}

import scala.collection.immutable

@RunWith(classOf[JUnitRunner])
class KustoPruneAndFilterE2E extends FlatSpec with BeforeAndAfterAll {
  private val nofExecutors = 4
  private val spark: SparkSession = SparkSession.builder()
    .appName("KustoSink")
    .master(f"local[$nofExecutors]")
    .getOrCreate()

  private var sc: SparkContext = _
  private var sqlContext: SQLContext = _

  override def beforeAll(): Unit = {
    super.beforeAll()

    sc = spark.sparkContext
    sqlContext = spark.sqlContext
  }

  override def afterAll(): Unit = {
    super.afterAll()

    sc.stop()
  }

  val appId: String = System.getProperty(KustoSourceOptions.KUSTO_AAD_APP_ID)
  val appKey: String = System.getProperty(KustoSourceOptions.KUSTO_AAD_APP_SECRET)
  val authority: String = System.getProperty(KustoSourceOptions.KUSTO_AAD_AUTHORITY_ID, "microsoft.com")
  val cluster: String = System.getProperty(KustoSourceOptions.KUSTO_CLUSTER)
  val database: String = System.getProperty(KustoSourceOptions.KUSTO_DATABASE)

  private val loggingLevel: Option[String] = Option(System.getProperty("logLevel"))
  if (loggingLevel.isDefined) KDSU.setLoggingLevel(loggingLevel.get)

  "KustoSource" should "apply pruning and filtering when reading in single mode" taggedAs KustoE2E in {
    val table: String = System.getProperty(KustoSinkOptions.KUSTO_TABLE)
    val query: String = System.getProperty(KustoSourceOptions.KUSTO_QUERY, s"$table | where (toint(ColB) % 1000 == 0) ")

    val conf = Map(
      KustoSourceOptions.KUSTO_AAD_APP_ID -> appId,
      KustoSourceOptions.KUSTO_AAD_APP_SECRET -> appKey,
      KustoSourceOptions.KUSTO_READ_MODE -> ReadMode.ForceSingleMode.toString
    )

    val df = spark.read.kusto(cluster, database, query, conf).select("ColA")
    df.show()
  }

  "KustoSource" should "apply pruning and filtering when reading in scale mode" taggedAs KustoE2E in {
    val table: String = System.getProperty(KustoSinkOptions.KUSTO_TABLE)
    val query: String = System.getProperty(KustoSourceOptions.KUSTO_QUERY, s"$table | where (toint(ColB) % 1 == 0)")

    val storageAccount: String = System.getProperty("storageAccount")
    val container: String = System.getProperty("container")
    val blobKey: String = System.getProperty("blobKey")
    val blobSas: String = System.getProperty("blobSas")

    val conf = if (blobSas == null) {
      Map(KustoSourceOptions.KUSTO_AAD_APP_ID -> appId,
        KustoSourceOptions.KUSTO_AAD_APP_SECRET -> appKey,
        KustoSourceOptions.KUSTO_BLOB_STORAGE_ACCOUNT_NAME -> storageAccount,
        KustoSourceOptions.KUSTO_BLOB_STORAGE_ACCOUNT_KEY -> blobKey,
        KustoSourceOptions.KUSTO_BLOB_CONTAINER -> container)
    }
    else {
      Map(KustoSourceOptions.KUSTO_AAD_APP_ID -> appId,
        KustoSourceOptions.KUSTO_AAD_APP_SECRET -> appKey,
        KustoSourceOptions.KUSTO_BLOB_STORAGE_SAS_URL -> blobSas
        //          , KustoDebugOptions.KUSTO_DBG_BLOB_FORCE_KEEP -> "true"
      )
    }

    val df = spark.read.kusto(cluster, database, query, conf)

    df.show(20)
  }

"KustoConnector" should "write to a kusto table and read it back in scale mode with pruning and filtering" taggedAs KustoE2E in {
    import spark.implicits._

    val rowId = new AtomicInteger(1)
    def newRow(): String = s"row-${rowId.getAndIncrement()}"
    val expectedNumberOfRows: Int =  100
    val rows: immutable.IndexedSeq[(String, Int)] = (1 to expectedNumberOfRows).map(v => (newRow(), v))
    val dfOrig = rows.toDF("name", "value")
    val query = KustoQueryUtils.simplifyName(s"KustoSparkReadWriteWithFiltersTest_${UUID.randomUUID()}")

    // Storage account parameters
    val storageAccount: String = System.getProperty("storageAccount")
    val container: String = System.getProperty("container")
    val blobKey: String = System.getProperty("blobKey")
    val blobSas: String = System.getProperty("blobSas")

    // Create a new table.
    val engineKcsb = ConnectionStringBuilder.createWithAadApplicationCredentials(s"https://$cluster.kusto.windows.net", appId, appKey, authority)
    val kustoAdminClient = ClientFactory.createClient(engineKcsb)
    kustoAdminClient.execute(database, generateTempTableCreateCommand(query, columnsTypesAndNames = "ColA:string, ColB:int"))

    dfOrig.write
      .format("com.microsoft.kusto.spark.datasource")
      .option(KustoSinkOptions.KUSTO_CLUSTER, cluster)
      .option(KustoSinkOptions.KUSTO_DATABASE, database)
      .option(KustoSinkOptions.KUSTO_TABLE, query)
      .option(KustoSinkOptions.KUSTO_AAD_APP_ID, appId)
      .option(KustoSinkOptions.KUSTO_AAD_APP_SECRET, appKey)
      .option(KustoSinkOptions.KUSTO_AAD_AUTHORITY_ID, authority)
      .mode(SaveMode.Append)
      .save()

<<<<<<< HEAD
    val conf = if (blobSas.isEmpty) {
      Map(KustoSourceOptions.KUSTO_AAD_APP_ID -> appId,
        KustoSourceOptions.KUSTO_AAD_APP_SECRET -> appKey,
=======
    val conf = if (blobSas != null) {
      Map(KustoSourceOptions.KUSTO_AAD_CLIENT_ID -> appId,
        KustoSourceOptions.KUSTO_AAD_CLIENT_PASSWORD -> appKey,
>>>>>>> 394f2e3a
        KustoSourceOptions.KUSTO_BLOB_STORAGE_ACCOUNT_NAME -> storageAccount,
        KustoSourceOptions.KUSTO_BLOB_STORAGE_ACCOUNT_KEY -> blobKey,
        KustoSourceOptions.KUSTO_BLOB_CONTAINER -> container,
        KustoDebugOptions.KUSTO_DBG_BLOB_COMPRESS_ON_EXPORT -> "false") // Just to test this option
    }
    else {
      Map(KustoSourceOptions.KUSTO_AAD_APP_ID -> appId,
        KustoSourceOptions.KUSTO_AAD_APP_SECRET -> appKey,
        KustoSourceOptions.KUSTO_BLOB_STORAGE_SAS_URL -> blobSas,
        KustoDebugOptions.KUSTO_DBG_BLOB_COMPRESS_ON_EXPORT -> "false") // Just to test this option
    }

    val dfResult = spark.read.kusto(cluster, database, query, conf)

    val orig = dfOrig.select("name", "value").rdd.map(x => (x.getString(0), x.getInt(1))).collect().sortBy(_._2)
    val result = dfResult.select("ColA", "ColB").rdd.map(x => (x.getString(0), x.getInt(1))).collect().sortBy(_._2)

    // Verify correctness, without pruning and filtering
    assert(orig.deep == result.deep)

    val dfResultPruned = spark.read.kusto(cluster, database, query, conf)
      .select("ColA")
      .sort("ColA")
      .collect()
      .map(x => x.getString(0))
      .sorted

    val origPruned = orig.map(x => x._1).sorted

    assert(dfResultPruned.length == origPruned.length)
    assert(origPruned.deep == dfResultPruned.deep)

    // Cleanup
    KustoTestUtils.tryDropAllTablesByPrefix(kustoAdminClient, database, "KustoSparkReadWriteWithFiltersTest")
  }

  "KustoConnector" should "write to a kusto table and read it back in distributed mode with filtering" taggedAs KustoE2E in {
    import spark.implicits._

    val rowId = new AtomicInteger(1)
    def newRow(): String = s"row-${rowId.getAndIncrement()}"
    val expectedNumberOfRows: Int =  100
    val rows: immutable.IndexedSeq[(String, Int)] = (1 to expectedNumberOfRows).map(v => (newRow(), v))
    val dfOrig = rows.toDF("name", "value")
    val query = KustoQueryUtils.simplifyName(s"KustoSparkReadWriteWithFiltersTest_${UUID.randomUUID()}")

    // Storage account parameters
    val storageAccount: String = System.getProperty("storageAccount")
    val container: String = System.getProperty("container")
    val blobKey: String = System.getProperty("blobKey")
    val blobSas: String = System.getProperty("blobSas")

    // Create a new table.
    val engineKcsb = ConnectionStringBuilder.createWithAadApplicationCredentials(s"https://$cluster.kusto.windows.net", appId, appKey, authority)
    val kustoAdminClient = ClientFactory.createClient(engineKcsb)
    kustoAdminClient.execute(database, generateTempTableCreateCommand(query, columnsTypesAndNames = "ColA:string, ColB:int"))

    dfOrig.write
      .format("com.microsoft.kusto.spark.datasource")
      .option(KustoSinkOptions.KUSTO_CLUSTER, cluster)
      .option(KustoSinkOptions.KUSTO_DATABASE, database)
      .option(KustoSinkOptions.KUSTO_TABLE, query)
      .option(KustoSinkOptions.KUSTO_AAD_APP_ID, appId)
      .option(KustoSinkOptions.KUSTO_AAD_APP_SECRET, appKey)
      .option(KustoSinkOptions.KUSTO_AAD_AUTHORITY_ID, authority)
      .mode(SaveMode.Append)
      .save()

<<<<<<< HEAD
    val conf = if (blobSas.isEmpty) {
      Map(KustoSourceOptions.KUSTO_AAD_APP_ID -> appId,
        KustoSourceOptions.KUSTO_AAD_APP_SECRET -> appKey,
=======
    val conf = if (blobSas == null) {
      Map(KustoSourceOptions.KUSTO_AAD_CLIENT_ID -> appId,
        KustoSourceOptions.KUSTO_AAD_CLIENT_PASSWORD -> appKey,
>>>>>>> 394f2e3a
        KustoSourceOptions.KUSTO_BLOB_STORAGE_ACCOUNT_NAME -> storageAccount,
        KustoSourceOptions.KUSTO_BLOB_STORAGE_ACCOUNT_KEY -> blobKey,
        KustoSourceOptions.KUSTO_BLOB_CONTAINER -> container)
    }
    else {
      Map(KustoSourceOptions.KUSTO_AAD_APP_ID -> appId,
        KustoSourceOptions.KUSTO_AAD_APP_SECRET -> appKey,
        KustoSourceOptions.KUSTO_BLOB_STORAGE_SAS_URL -> blobSas)
    }

    val dfResult = spark.read.kusto(cluster, database, query, conf)
    val dfFiltered = dfResult
      .where(dfResult.col("ColA']").startsWith("row-2"))
      .filter("ColB > 12")
      .filter("ColB <= 21")
      .collect().sortBy(x => x.getAs[Int](1))


    val expected = Array(Row("row-20", 20), Row("row-21", 21))
    assert(dfFiltered.deep == expected.deep)

    // Cleanup
    KustoTestUtils.tryDropAllTablesByPrefix(kustoAdminClient, database, "KustoSparkReadWriteWithFiltersTest")
  }
}<|MERGE_RESOLUTION|>--- conflicted
+++ resolved
@@ -126,15 +126,9 @@
       .mode(SaveMode.Append)
       .save()
 
-<<<<<<< HEAD
-    val conf = if (blobSas.isEmpty) {
-      Map(KustoSourceOptions.KUSTO_AAD_APP_ID -> appId,
-        KustoSourceOptions.KUSTO_AAD_APP_SECRET -> appKey,
-=======
     val conf = if (blobSas != null) {
-      Map(KustoSourceOptions.KUSTO_AAD_CLIENT_ID -> appId,
-        KustoSourceOptions.KUSTO_AAD_CLIENT_PASSWORD -> appKey,
->>>>>>> 394f2e3a
+      Map(KustoSourceOptions.KUSTO_AAD_APP_ID -> appId,
+        KustoSourceOptions.KUSTO_AAD_APP_SECRET -> appKey,
         KustoSourceOptions.KUSTO_BLOB_STORAGE_ACCOUNT_NAME -> storageAccount,
         KustoSourceOptions.KUSTO_BLOB_STORAGE_ACCOUNT_KEY -> blobKey,
         KustoSourceOptions.KUSTO_BLOB_CONTAINER -> container,
@@ -203,15 +197,9 @@
       .mode(SaveMode.Append)
       .save()
 
-<<<<<<< HEAD
-    val conf = if (blobSas.isEmpty) {
-      Map(KustoSourceOptions.KUSTO_AAD_APP_ID -> appId,
-        KustoSourceOptions.KUSTO_AAD_APP_SECRET -> appKey,
-=======
     val conf = if (blobSas == null) {
-      Map(KustoSourceOptions.KUSTO_AAD_CLIENT_ID -> appId,
-        KustoSourceOptions.KUSTO_AAD_CLIENT_PASSWORD -> appKey,
->>>>>>> 394f2e3a
+      Map(KustoSourceOptions.KUSTO_AAD_APP_ID -> appId,
+        KustoSourceOptions.KUSTO_AAD_APP_SECRET -> appKey,
         KustoSourceOptions.KUSTO_BLOB_STORAGE_ACCOUNT_NAME -> storageAccount,
         KustoSourceOptions.KUSTO_BLOB_STORAGE_ACCOUNT_KEY -> blobKey,
         KustoSourceOptions.KUSTO_BLOB_CONTAINER -> container)
