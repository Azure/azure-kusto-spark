--- conflicted
+++ resolved
@@ -50,11 +50,7 @@
   private val loggingLevel: Option[String] = Option(System.getProperty("logLevel"))
   if (loggingLevel.isDefined) KDSU.setLoggingLevel(loggingLevel.get)
 
-<<<<<<< HEAD
   "KustoSource"should "execute a read query on Kusto cluster in lean mode" taggedAs KustoE2E in {
-=======
-  "KustoSource" should "execute a read query on Kusto cluster in default (lean) mode" taggedAs KustoE2E in {
->>>>>>> 022741c7
     val table: String = System.getProperty(KustoOptions.KUSTO_TABLE)
     val query: String = System.getProperty(KustoOptions.KUSTO_QUERY, s"$table | where (toint(ColB) % 1000 == 0) | distinct ColA ")
 
