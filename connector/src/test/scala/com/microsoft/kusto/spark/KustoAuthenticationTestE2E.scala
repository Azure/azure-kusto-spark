--- conflicted
+++ resolved
@@ -45,13 +45,8 @@
     val df = rows.toDF("name", "value")
     val conf: Map[String, String] = Map(
       KustoSinkOptions.KEY_VAULT_URI -> keyVaultUri,
-<<<<<<< HEAD
-      KustoSinkOptions.KEY_VAULT_APP_ID -> keyVaultAppId,
-      KustoSinkOptions.KEY_VAULT_APP_KEY -> keyVaultAppKey,
-=======
-      KustoSinkOptions.KEY_VAULT_APP_ID -> (if(keyVaultClientID == null) appId else keyVaultClientID),
-      KustoSinkOptions.KEY_VAULT_APP_KEY -> (if(keyVaultClientPassword == null) appKey else keyVaultClientPassword),
->>>>>>> 394f2e3a
+      KustoSinkOptions.KEY_VAULT_APP_ID -> (if(keyVaultAppId == null) appId else keyVaultClientID),
+      KustoSinkOptions.KEY_VAULT_APP_KEY -> (if(keyVaultAppKey == null) appKey else keyVaultClientPassword),
       KustoSinkOptions.KUSTO_TABLE_CREATE_OPTIONS -> SinkTableCreationMode.CreateIfNotExist.toString
     )
 
