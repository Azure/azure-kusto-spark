package com.microsoft.kusto.spark.datasink

import com.microsoft.kusto.spark.datasource._
import com.microsoft.kusto.spark.utils.KustoDataSourceUtils
import org.apache.spark.sql.SQLContext
import org.apache.spark.sql.catalyst.util.DateTimeUtils
import org.apache.spark.sql.execution.streaming.Sink
import org.apache.spark.sql.sources.{DataSourceRegister, StreamSinkProvider}
import org.apache.spark.sql.streaming.OutputMode

class KustoSinkProvider extends StreamSinkProvider with DataSourceRegister {

  override def shortName(): String = "KustoSink"

<<<<<<< HEAD
  override def createSink(
                           sqlContext: SQLContext,
                           parameters: Map[String, String],
                           partitionColumns: Seq[String],
                           outputMode: OutputMode): Sink = {
    val (writeOptions, authentication, tableCoordinates) = KustoDataSourceUtils.parseSinkParameters(parameters)
=======
  override def createSink(sqlContext: SQLContext,
                          parameters: Map[String, String],
                          partitionColumns: Seq[String],
                          outputMode: OutputMode): Sink = {
    val (isAsync, tableCreation, kustoAuthentication) = KustoDataSourceUtils.validateSinkParameters(parameters)
    val tableCoordinates = KustoTableCoordinates(parameters.getOrElse(KustoOptions.KUSTO_CLUSTER, ""), parameters.getOrElse(KustoOptions.KUSTO_DATABASE, ""), parameters.getOrElse(KustoOptions.KUSTO_TABLE, ""))
    val writeOptions = KustoSparkWriteOptions(tableCreation, isAsync, parameters.getOrElse(KustoOptions.KUSTO_WRITE_RESULT_LIMIT, "1"), parameters.getOrElse(DateTimeUtils.TIMEZONE_OPTION, "UTC"))
>>>>>>> eb93d43b

    new KustoSink(
      sqlContext,
      tableCoordinates,
      authentication,
      writeOptions
    )
  }
}<|MERGE_RESOLUTION|>--- conflicted
+++ resolved
@@ -12,22 +12,11 @@
 
   override def shortName(): String = "KustoSink"
 
-<<<<<<< HEAD
-  override def createSink(
-                           sqlContext: SQLContext,
-                           parameters: Map[String, String],
-                           partitionColumns: Seq[String],
-                           outputMode: OutputMode): Sink = {
-    val (writeOptions, authentication, tableCoordinates) = KustoDataSourceUtils.parseSinkParameters(parameters)
-=======
   override def createSink(sqlContext: SQLContext,
                           parameters: Map[String, String],
                           partitionColumns: Seq[String],
                           outputMode: OutputMode): Sink = {
-    val (isAsync, tableCreation, kustoAuthentication) = KustoDataSourceUtils.validateSinkParameters(parameters)
-    val tableCoordinates = KustoTableCoordinates(parameters.getOrElse(KustoOptions.KUSTO_CLUSTER, ""), parameters.getOrElse(KustoOptions.KUSTO_DATABASE, ""), parameters.getOrElse(KustoOptions.KUSTO_TABLE, ""))
-    val writeOptions = KustoSparkWriteOptions(tableCreation, isAsync, parameters.getOrElse(KustoOptions.KUSTO_WRITE_RESULT_LIMIT, "1"), parameters.getOrElse(DateTimeUtils.TIMEZONE_OPTION, "UTC"))
->>>>>>> eb93d43b
+    val (writeOptions, authentication, tableCoordinates) = KustoDataSourceUtils.parseSinkParameters(parameters)
 
     new KustoSink(
       sqlContext,
