package com.microsoft.kusto.spark.datasource

import java.security.InvalidParameterException

import com.microsoft.kusto.spark.datasink.KustoWriter
import com.microsoft.kusto.spark.utils.{KustoDataSourceUtils, KustoQueryUtils}
import org.apache.spark.sql.sources.{BaseRelation, CreatableRelationProvider, DataSourceRegister, RelationProvider}
import org.apache.spark.sql.{DataFrame, SQLContext, SaveMode}

import scala.concurrent.duration._

class DefaultSource extends CreatableRelationProvider
  with RelationProvider with DataSourceRegister {

  override def createRelation(sqlContext: SQLContext, mode: SaveMode, parameters: Map[String, String], data: DataFrame): BaseRelation = {
<<<<<<< HEAD
    val (writeOptions, authentication, tableCoordinates) = KustoDataSourceUtils.parseSinkParameters(parameters, mode)
=======
    val (isAsync, tableCreation, kustoAuthentication) = KustoDataSourceUtils.validateSinkParameters(parameters)
    val tableCoordinates = KustoTableCoordinates(parameters.getOrElse(KustoOptions.KUSTO_CLUSTER, ""), parameters.getOrElse(KustoOptions.KUSTO_DATABASE, ""), parameters.getOrElse(KustoOptions.KUSTO_TABLE, ""))
    val writeOptions = KustoSparkWriteOptions(tableCreation, isAsync, parameters.getOrElse(KustoOptions.KUSTO_WRITE_RESULT_LIMIT, "1"), parameters.getOrElse(DateTimeUtils.TIMEZONE_OPTION, "UTC"), mode)
>>>>>>> eb93d43b

    KustoWriter.write(
      None,
      data,
      tableCoordinates,
      authentication,
      writeOptions)

    val limit = if (writeOptions.writeResultLimit.equalsIgnoreCase(KustoOptions.NONE_RESULT_LIMIT)) None else {
      try {
        Some(writeOptions.writeResultLimit.toInt)
      }
      catch {
        case _: Exception => throw new InvalidParameterException(s"KustoOptions.KUSTO_WRITE_RESULT_LIMIT is set to '${writeOptions.writeResultLimit}'. Must be either 'none' or integer value")
      }
    }

    createRelation(sqlContext, adjustParametersForBaseRelation(parameters, limit))
  }

  def adjustParametersForBaseRelation(parameters: Map[String, String], limit: Option[Int]): Map[String, String] = {
    val readMode = parameters.get(KustoOptions.KUSTO_READ_MODE)
    val limitIsSmall = limit.isDefined && limit.get <= 200
    var adjustedParams = parameters

    if (readMode.isEmpty && limitIsSmall) {
      adjustedParams = parameters + (KustoOptions.KUSTO_READ_MODE -> "lean") + (KustoOptions.KUSTO_NUM_PARTITIONS -> "1")
    }
    else if (parameters.get(KustoOptions.KUSTO_BLOB_STORAGE_ACCOUNT_NAME).isEmpty ||
      parameters.get(KustoOptions.KUSTO_BLOB_CONTAINER).isEmpty ||
      parameters.get(KustoOptions.KUSTO_BLOB_STORAGE_ACCOUNT_KEY).isEmpty && parameters.get(KustoOptions.KUSTO_BLOB_STORAGE_SAS_KEY).isEmpty
    ) {
      if (readMode.isDefined && readMode.get != "lean") {
        throw new InvalidParameterException(s"Read mode is set to '${readMode.get}', but transient storage parameters are not provided")
      }
      adjustedParams = parameters + (KustoOptions.KUSTO_READ_MODE -> "lean") + (KustoOptions.KUSTO_NUM_PARTITIONS -> "1")
    }

    if (limit.isDefined) {
      adjustedParams + (KustoOptions.KUSTO_QUERY -> KustoQueryUtils.limitQuery(parameters(KustoOptions.KUSTO_TABLE), limit.get))
    } else {
      adjustedParams
    }
  }

  override def createRelation(sqlContext: SQLContext, parameters: Map[String, String]): BaseRelation = {
    val requestedPartitions = parameters.get(KustoOptions.KUSTO_NUM_PARTITIONS)
    val readMode = parameters.getOrElse(KustoOptions.KUSTO_READ_MODE, "scale")
    val partitioningMode = parameters.get(KustoOptions.KUSTO_READ_PARTITION_MODE)
    val numPartitions = setNumPartitionsPerMode(sqlContext, requestedPartitions, readMode, partitioningMode)

    if (!KustoOptions.supportedReadModes.contains(readMode)) {
      throw new InvalidParameterException(s"Kusto read mode must be one of ${KustoOptions.supportedReadModes.mkString(", ")}")
    }

    if (numPartitions != 1 && readMode.equals("lean")) {
      throw new InvalidParameterException(s"Reading in lean mode cannot be done on multiple partitions. Requested number of partitions: $numPartitions")
    }

    var storageSecreteIsAccountKey = true
    var storageSecrete = parameters.get(KustoOptions.KUSTO_BLOB_STORAGE_ACCOUNT_KEY)
    if (storageSecrete.isEmpty) {
      storageSecrete = parameters.get(KustoOptions.KUSTO_BLOB_STORAGE_SAS_KEY)
      if (storageSecrete.isDefined) storageSecreteIsAccountKey = false
    }

    KustoRelation(
      parameters.getOrElse(KustoOptions.KUSTO_CLUSTER, ""),
      parameters.getOrElse(KustoOptions.KUSTO_DATABASE, ""),
      parameters.getOrElse(KustoOptions.KUSTO_AAD_CLIENT_ID, ""),
      parameters.getOrElse(KustoOptions.KUSTO_AAD_CLIENT_PASSWORD, ""),
      parameters.getOrElse(KustoOptions.KUSTO_AAD_AUTHORITY_ID, "microsoft.com"),
      parameters.getOrElse(KustoOptions.KUSTO_QUERY, ""),
      readMode.equalsIgnoreCase("lean"),
      numPartitions,
      parameters.get(KustoOptions.KUSTO_PARTITION_COLUMN),
      partitioningMode,
      parameters.get(KustoOptions.KUSTO_CUSTOM_DATAFRAME_COLUMN_TYPES),
      parameters.get(KustoOptions.KUSTO_BLOB_STORAGE_ACCOUNT_NAME),
      parameters.get(KustoOptions.KUSTO_BLOB_CONTAINER),
      storageSecrete,
      storageSecreteIsAccountKey
    )(sqlContext.sparkSession)
  }

  private def setNumPartitionsPerMode(sqlContext: SQLContext, requestedNumPartitions: Option[String], readMode: String, partitioningMode: Option[String]): Int = {
    if (requestedNumPartitions.isDefined) requestedNumPartitions.get.toInt else {
      if (readMode.equals("lean")) 1 else {
        partitioningMode match {
          case Some("hash") => sqlContext.getConf("spark.sql.shuffle.partitions", "10").toInt
          // In "auto" mode we don't explicitly partition the data:
          // The data is exported and split to multiple files if required by Kusto 'export' command
          // The data is then read from the base directory for parquet files and partitioned by the parquet data source
          case _ => 1
        }
      }
    }
  }

  override def shortName(): String = "kusto"
}<|MERGE_RESOLUTION|>--- conflicted
+++ resolved
@@ -7,19 +7,11 @@
 import org.apache.spark.sql.sources.{BaseRelation, CreatableRelationProvider, DataSourceRegister, RelationProvider}
 import org.apache.spark.sql.{DataFrame, SQLContext, SaveMode}
 
-import scala.concurrent.duration._
-
 class DefaultSource extends CreatableRelationProvider
   with RelationProvider with DataSourceRegister {
 
   override def createRelation(sqlContext: SQLContext, mode: SaveMode, parameters: Map[String, String], data: DataFrame): BaseRelation = {
-<<<<<<< HEAD
     val (writeOptions, authentication, tableCoordinates) = KustoDataSourceUtils.parseSinkParameters(parameters, mode)
-=======
-    val (isAsync, tableCreation, kustoAuthentication) = KustoDataSourceUtils.validateSinkParameters(parameters)
-    val tableCoordinates = KustoTableCoordinates(parameters.getOrElse(KustoOptions.KUSTO_CLUSTER, ""), parameters.getOrElse(KustoOptions.KUSTO_DATABASE, ""), parameters.getOrElse(KustoOptions.KUSTO_TABLE, ""))
-    val writeOptions = KustoSparkWriteOptions(tableCreation, isAsync, parameters.getOrElse(KustoOptions.KUSTO_WRITE_RESULT_LIMIT, "1"), parameters.getOrElse(DateTimeUtils.TIMEZONE_OPTION, "UTC"), mode)
->>>>>>> eb93d43b
 
     KustoWriter.write(
       None,
@@ -33,7 +25,7 @@
         Some(writeOptions.writeResultLimit.toInt)
       }
       catch {
-        case _: Exception => throw new InvalidParameterException(s"KustoOptions.KUSTO_WRITE_RESULT_LIMIT is set to '${writeOptions.writeResultLimit}'. Must be either 'none' or integer value")
+        case _: Exception => throw new InvalidParameterException(s"KustoOptions.KUSTO_WRITE_RESULT_LIMIT is set to '${writeOptions.writeResultLimit}'. Must be either 'none' or an integer value")
       }
     }
 
