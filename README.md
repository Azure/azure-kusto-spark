--- conflicted
+++ resolved
@@ -32,22 +32,14 @@
 ```
 groupId = com.microsoft.azure.kusto
 artifactId = kusto-spark_3.0_2.12
-<<<<<<< HEAD
-version = 2.9.3
-=======
 version = 3.0.0
->>>>>>> e7c75fd6
 ```
 
 **In Maven**:
 
 Look for the following coordinates: 
 ```
-<<<<<<< HEAD
-com.microsoft.azure.kusto:kusto-spark_3.0_2.12:2.9.3
-=======
 com.microsoft.azure.kusto:kusto-spark_3.0_2.12:3.0.0
->>>>>>> e7c75fd6
 ```
 
 Or clone this repository and build it locally to add it to your local maven repository,.
@@ -57,11 +49,7 @@
    <dependency>
      <groupId>com.microsoft.azure.kusto</groupId>
      <artifactId>spark-kusto-connector</artifactId>
-<<<<<<< HEAD
-     <version>2.9.3</version>
-=======
      <version>3.0.0</version>
->>>>>>> e7c75fd6
    </dependency>
 ```
 
@@ -78,11 +66,7 @@
 Libraries -> Install New -> Maven -> copy the following coordinates:
 
 ```
-<<<<<<< HEAD
-com.microsoft.azure.kusto:kusto-spark_3.0_2.12:2.9.3
-=======
 com.microsoft.azure.kusto:kusto-spark_3.0_2.12:3.0.0
->>>>>>> e7c75fd6
 ```
 
 #### Building Samples Module
