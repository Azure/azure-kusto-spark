<p align="center">
  <img src="kusto_spark.png" alt="Azure Data Explorer + Apache Spark Connector" width="270"/>
</p>

# Azure Data Explorer Connector for Apache Spark

master: [![Build status](https://msazure.visualstudio.com/One/_apis/build/status/Custom/Kusto/azure-kusto-spark%20ci?branchName=master)](https://msazure.visualstudio.com/One/_build/latest?definitionId=58677)
 
This library contains the source code for Azure Data Explorer Data Source and Data Sink Connector for Apache Spark.

Azure Data Explorer (A.K.A. [Kusto](https://azure.microsoft.com/services/data-explorer/)) is a lightning-fast indexing and querying service. 

[Spark](https://spark.apache.org/) is a unified analytics engine for large-scale data processing.

Making Azure Data Explorer and Spark work together enables building fast and scalable applications, targeting a variety of Machine Learning, Extract-Transform-Load, Log Analytics and other data-driven scenarios. 

## Changelog

For major changes from previous releases, please refer to [Releases](https://github.com/Azure/azure-kusto-spark/releases).
For known or new issues, please refer to the [issues](https://github.com/Azure/azure-kusto-spark/issues) section.

## Usage

### Linking 

Starting version 2.3.0, we introduce new artifact Ids: `kusto-spark_3.x_2.12` targeting Spark 3.x and Scala 2.12 
and `kusto-spark_2.4_2.11` targeting Spark 2.4.x and scala 2.11. The latter is built from branch "2.4".
For Scala/Java applications using Maven project definitions, 
link your application with the artifact below to use the Azure Data Explorer Connector for Spark. 
> Note: Versions prior to 2.5.1 can no longer ingest to an existing table.

```
groupId = com.microsoft.azure.kusto
artifactId = kusto-spark_3.0_2.12
<<<<<<< HEAD
version = 4.0.0
=======
version = 4.0.1
>>>>>>> cdb1f542
```

**In Maven**:

Look for the following coordinates: 
```
<<<<<<< HEAD
com.microsoft.azure.kusto:kusto-spark_3.0_2.12:4.0.0
=======
com.microsoft.azure.kusto:kusto-spark_3.0_2.12:4.0.1
>>>>>>> cdb1f542
```

Or clone this repository and build it locally to add it to your local maven repository,.
The jar can also be found under the [released package](https://github.com/Azure/azure-kusto-spark/releases)

 ```xml
    <dependency>
        <groupId>com.microsoft.azure.kusto</groupId>
        <artifactId>kusto-spark_3.0_2.12</artifactId>
<<<<<<< HEAD
        <version>4.0.0</version>
=======
        <version>4.0.1</version>
>>>>>>> cdb1f542
    </dependency>
```

**In SBT**:

```scala
libraryDependencies ++= Seq(
<<<<<<< HEAD
  "com.microsoft.azure.kusto" %% "kusto-spark_3.0" % "4.0.0"
=======
  "com.microsoft.azure.kusto" %% "kusto-spark_3.0" % "4.0.1"
>>>>>>> cdb1f542
)
```

**In Databricks**:

Libraries -> Install New -> Maven -> copy the following coordinates:

```
<<<<<<< HEAD
com.microsoft.azure.kusto:kusto-spark_3.0_2.12:4.0.0
=======
com.microsoft.azure.kusto:kusto-spark_3.0_2.12:4.0.1
>>>>>>> cdb1f542
```

#### Building Samples Module
Samples are packaged as a separate module with the following artifact

```xml
<artifactId>connector-samples</artifactId>
```    

To build the whole project comprised of the connector module and the samples module, 
use the following artifact:

```xml
<artifactId>azure-kusto-spark</artifactId>
```

## Build Prerequisites

To use the connector, you need:

- Java 1.8 SDK installed
- [Maven 3.x](https://maven.apache.org/download.cgi) installed
- Spark - with the version aligned with the artifact ID (either 2.4 or 3.0)

> Note: when working with Spark version 2.3 or lower, build the jar locally from branch "2.4" and 
simply change the spark version in the pom file. 

## Build Commands
   
```shell
// Builds jar and runs all tests
mvn clean package

// Builds jar, runs all tests, and installs jar to your local maven repository
mvn clean install
```

## Pre-Compiled Libraries
To facilitate ramp-up from local jar on platforms such as Azure Databricks, pre-compiled libraries
are published under [GitHub Releases](https://github.com/Azure/azure-kusto-spark/releases).
These libraries include:
* Azure Data Explorer connector library
* User may also need to include Kusto Java SDK libraries (kusto-data and kusto-ingest), which are published under
[GitHub Releases](https://github.com/Azure/azure-kusto-java/releases)

## Dependencies
Spark Azure Data Explorer connector depends on [Azure Data Explorer Data Client Library](https://mvnrepository.com/artifact/com.microsoft.azure.kusto/kusto-data) 
and [Azure Data Explorer Ingest Client Library](https://mvnrepository.com/artifact/com.microsoft.azure.kusto/kusto-ingest), 
available in maven repository.
When [Key Vault based authentication](./docs/Authentication.md) is used, there is an additional dependency 
on [Microsoft Azure SDK For Key Vault](https://mvnrepository.com/artifact/com.microsoft.azure/azure-keyvault). 

> **Note:** When working with JARs, Azure Data Explorer connector requires Azure Data Explorer Java client libraries (and azure key-vault library if used) to be installed.
To find the right version to install, [look in the relevant release's pom](https://github.com/Azure/azure-kusto-spark/releases))

## Documentation

Detailed documentation can be found [here](docs).

## Samples

Usage examples can be found [here](samples/src/main/scala)

# Available Azure Data Explorer client libraries:

Currently available client libraries for Azure Data Explorer:
- [Node](https://github.com/azure/azure-kusto-node)
- [Python](https://github.com/azure/azure-kusto-python)
- [.NET](https://docs.microsoft.com/azure/kusto/api/netfx/about-the-sdk)
- [Java](https://github.com/azure/azure-kusto-java)
- [Go](https://github.com/azure/azure-kusto-go)
   
For the comfort of the user, here is a [Pyspark sample](./samples/src/main/python/pyKusto.py) for the connector.

# Need Support?

- **Have a feature request for SDKs?** Please post it on [User Voice](https://feedback.azure.com/forums/915733-azure-data-explorer) to help us prioritize
- **Have a technical question?** Ask on [Stack Overflow with tag "azure-data-explorer"](https://stackoverflow.com/questions/tagged/azure-data-explorer)
- **Need Support?** Every customer with an active Azure subscription has access to [support](https://docs.microsoft.com/azure/azure-supportability/how-to-create-azure-support-request) with guaranteed response time. Consider submitting a ticket for assistance from the Microsoft support team.
- **Found a bug?** Please help us fix it by thoroughly documenting it and [filing an issue](https://github.com/Azure/azure-kusto-spark/issues/new).

# Contributing

This project welcomes contributions and suggestions. Most contributions require you to agree to a
Contributor License Agreement (CLA) declaring that you have the right to, and actually do, grant us
the rights to use your contribution. For details, visit https://cla.microsoft.com.

When you submit a pull request, a CLA-bot will automatically determine whether you need to provide
a CLA and decorate the PR appropriately (e.g., label, comment). Simply follow the instructions
provided by the bot. You will only need to do this once across all repos using our CLA.

This project has adopted the [Microsoft Open Source Code of Conduct](https://opensource.microsoft.com/codeofconduct/).
For more information see the [Code of Conduct FAQ](https://opensource.microsoft.com/codeofconduct/faq/) or
contact [opencode@microsoft.com](mailto:opencode@microsoft.com) with any additional questions or comments.<|MERGE_RESOLUTION|>--- conflicted
+++ resolved
@@ -32,22 +32,14 @@
 ```
 groupId = com.microsoft.azure.kusto
 artifactId = kusto-spark_3.0_2.12
-<<<<<<< HEAD
-version = 4.0.0
-=======
 version = 4.0.1
->>>>>>> cdb1f542
 ```
 
 **In Maven**:
 
 Look for the following coordinates: 
 ```
-<<<<<<< HEAD
-com.microsoft.azure.kusto:kusto-spark_3.0_2.12:4.0.0
-=======
 com.microsoft.azure.kusto:kusto-spark_3.0_2.12:4.0.1
->>>>>>> cdb1f542
 ```
 
 Or clone this repository and build it locally to add it to your local maven repository,.
@@ -57,11 +49,7 @@
     <dependency>
         <groupId>com.microsoft.azure.kusto</groupId>
         <artifactId>kusto-spark_3.0_2.12</artifactId>
-<<<<<<< HEAD
-        <version>4.0.0</version>
-=======
         <version>4.0.1</version>
->>>>>>> cdb1f542
     </dependency>
 ```
 
@@ -69,11 +57,7 @@
 
 ```scala
 libraryDependencies ++= Seq(
-<<<<<<< HEAD
-  "com.microsoft.azure.kusto" %% "kusto-spark_3.0" % "4.0.0"
-=======
   "com.microsoft.azure.kusto" %% "kusto-spark_3.0" % "4.0.1"
->>>>>>> cdb1f542
 )
 ```
 
@@ -82,11 +66,7 @@
 Libraries -> Install New -> Maven -> copy the following coordinates:
 
 ```
-<<<<<<< HEAD
-com.microsoft.azure.kusto:kusto-spark_3.0_2.12:4.0.0
-=======
 com.microsoft.azure.kusto:kusto-spark_3.0_2.12:4.0.1
->>>>>>> cdb1f542
 ```
 
 #### Building Samples Module
